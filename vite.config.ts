import { defineConfig, loadEnv } from "vite";
import react from "@vitejs/plugin-react-swc";
import path from "path";
import { VitePWA } from "vite-plugin-pwa";
import type { PreRenderedAsset } from 'rollup';

let componentTagger: (() => unknown) | null = null;
try {
  // Use synchronous require for optional dev-only dependency
  // eslint-disable-next-line @typescript-eslint/no-require-imports
  componentTagger = require("lovable-tagger").componentTagger as (() => unknown);
} catch {
  componentTagger = null;
}

// https://vitejs.dev/config/
export default defineConfig(({ mode }) => {
  // Load environment variables based on the current mode
  const env = loadEnv(mode, process.cwd(), '');
  
  return {
    server: {
      host: "::",
      port: 8080,
      proxy: {
        '/api': {
          target: 'http://localhost:3000',
          changeOrigin: true,
          secure: false,
        },
        '/hono/trpc': {
          target: 'http://localhost:3000',
          changeOrigin: true,
          secure: false,
          rewrite: (path) => path.replace(/^\/hono\/trpc/, '/api/hono-trpc/trpc'),
        },
        '/hono': {
          target: 'http://localhost:3000',
          changeOrigin: true,
          secure: false,
          rewrite: (path) => path.replace(/^\/hono/, '/api/hono-polar'),
        },
      },
    },
    plugins: [
      react({
        // Enable Fast Refresh optimizations
        devTarget: 'es2020',
      }),
      mode === 'development' && componentTagger ? componentTagger() : null,
      VitePWA({
        registerType: 'autoUpdate',
        injectRegister: 'auto',
        strategies: mode === 'production' ? 'generateSW' : 'injectManifest',
        srcDir: 'public',
        filename: mode === 'production' ? 'sw.js' : 'sw-custom.js',
        workbox: {
          maximumFileSizeToCacheInBytes: 3 * 1024 * 1024, // Reduced to 3MB
          navigateFallbackDenylist: [/^\/api\//, /^\/hono\//, /^\/convex\//, /^\/_/],
          cleanupOutdatedCaches: true,
          skipWaiting: true,
          clientsClaim: true,
          runtimeCaching: [
            {
              // Only cache specific public API endpoints, not all api.* domains
              urlPattern: ({ url }) => {
                const publicEndpoints = [
                  '/api/health',
                  '/hono/health',
                ];
                return publicEndpoints.some(endpoint => url.pathname === endpoint);
              },
              method: 'GET',
              handler: 'NetworkFirst',
              options: { 
                cacheName: 'api-cache',
                expiration: {
                  maxEntries: 50,
                  maxAgeSeconds: 5 * 60, // 5 minutes
                },
                cacheableResponse: {
                  statuses: [0, 200],
<<<<<<< HEAD
=======

                  headers: {
                    'Cache-Control': /^(?!.*no-store).*/,
                  },

>>>>>>> 8ee7be5c
                },
                plugins: [
                  {
                    cacheWillUpdate: async ({ request, response }) => {
                      // Never cache authenticated requests or responses with sensitive headers
                      if (request.headers.get('Authorization') ||
                          request.headers.get('Cookie') ||
                          response.headers.get('Cache-Control')?.includes('no-store') ||
                          response.headers.get('Set-Cookie')) {
                        return null;
                      }
                      return response;
                    },
                  },
                ],
              }
            },
            {
              urlPattern: /^https:\/\/fonts\.googleapis\.com\//,
              handler: 'StaleWhileRevalidate',
              options: { 
                cacheName: 'google-fonts-stylesheets',
                expiration: { maxAgeSeconds: 60 * 60 * 24 * 365 } // 1 year
              }
            },
            {
              urlPattern: /^https:\/\/fonts\.gstatic\.com\//,
              handler: 'CacheFirst',
              options: { 
                cacheName: 'google-fonts-webfonts',
                expiration: { maxAgeSeconds: 60 * 60 * 24 * 365 } // 1 year
              }
            }
          ]
        },
        devOptions: {
          enabled: mode === 'development',
        },
        manifest: {
          name: 'ZapDev',
          short_name: 'ZapDev',
          description: 'ZapDev - Build full-stack web applications with AI in minutes.',
          start_url: '/',
          scope: '/',
          display: 'standalone',
          background_color: '#0b0f17',
          theme_color: '#0ea5e9',
          icons: [
            {
              src: '/pwa-192x192.png',
              sizes: '192x192',
              type: 'image/png'
            },
            {
              src: '/pwa-512x512.png',
              sizes: '512x512',
              type: 'image/png'
            },
            {
              src: '/maskable-192x192.png',
              sizes: '192x192',
              type: 'image/png',
              purpose: 'maskable'
            },
            {
              src: '/maskable-512x512.png',
              sizes: '512x512',
              type: 'image/png',
              purpose: 'maskable'
            },
            {
              src: '/favicon.svg',
              sizes: 'any',
              type: 'image/svg+xml',
              purpose: 'any maskable'
            }
          ]
        }
      }),
    ].filter(Boolean),
    resolve: {
      alias: {
        "@": path.resolve(__dirname, "./src"),
      },
    },
    // Ensure environment variables are properly exposed (client-safe only)
    define: {
      'process.env': Object.fromEntries(
        Object.entries(env).filter(([key]) => key.startsWith('VITE_'))
      ),
    },
    build: {
      target: 'es2020',
      minify: 'esbuild',
      cssMinify: true,
      rollupOptions: {
        output: {
          manualChunks: {
            // Core vendor chunks
            'react-vendor': ['react', 'react-dom', 'react-router-dom'],
            'ui-vendor': ['@headlessui/react', 'lucide-react', 'framer-motion'],
            'form-vendor': ['react-hook-form', '@hookform/resolvers', 'zod'],
            'query-vendor': ['@tanstack/react-query', 'convex'],
            'ai-vendor': ['@ai-sdk/groq', 'groq-sdk', '@e2b/code-interpreter'],
            // Keep heavy libraries separate
            'chart-vendor': ['recharts'],
            'auth-vendor': ['@clerk/clerk-react', '@clerk/backend'],
          },
          // Optimize asset handling
          assetFileNames: (assetInfo: PreRenderedAsset) => {
            const safeName = assetInfo.name ?? 'unknown';
            const info = safeName.split('.');
            const ext = info[info.length - 1];
            if (/\.(png|jpe?g|svg|gif|tiff|bmp|ico)$/i.test(safeName)) {
              return `assets/images/[name]-[hash][extname]`;
            }
            if (/\.(woff2?|eot|ttf|otf)$/i.test(safeName)) {
              return `assets/fonts/[name]-[hash][extname]`;
            }
            return `assets/${ext}/[name]-[hash][extname]`;
          },
          chunkFileNames: 'assets/js/[name]-[hash].js',
          entryFileNames: 'assets/js/[name]-[hash].js',
        },
        treeshake: {
          moduleSideEffects: false,
          propertyReadSideEffects: false,
          tryCatchDeoptimization: false,
        },
      },
      chunkSizeWarningLimit: 1000,
      // Enable source maps only in development
      sourcemap: mode === 'development',
      // Optimize CSS
      cssCodeSplit: true,
    },
  };
});<|MERGE_RESOLUTION|>--- conflicted
+++ resolved
@@ -80,14 +80,12 @@
                 },
                 cacheableResponse: {
                   statuses: [0, 200],
-<<<<<<< HEAD
-=======
+
 
                   headers: {
                     'Cache-Control': /^(?!.*no-store).*/,
                   },
 
->>>>>>> 8ee7be5c
                 },
                 plugins: [
                   {
