import { createServer, IncomingMessage, ServerResponse } from 'http';
import { join } from 'path';
import * as path from 'path';
import { readdirSync, statSync } from 'fs';
import cluster from 'cluster';
import os from 'os';
import { createHash } from 'crypto';
import { logger } from './src/lib/error-handler.js';

// Security-first configuration with PostHog Analytics
const CONFIG = {
  PORT: Number(process.env.PORT) || 3000,
  NODE_ENV: process.env.NODE_ENV || 'development',
  ENABLE_CLUSTERING: process.env.ENABLE_CLUSTERING === 'true',
  ENABLE_ANALYTICS: !!process.env.POSTHOG_API_KEY,
  MAX_WORKERS: Number(process.env.MAX_WORKERS) || Math.min(4, os.cpus().length),
  TIMEOUT: Number(process.env.REQUEST_TIMEOUT) || 30000,
  CORS_ORIGINS: (process.env.CORS_ORIGINS || 'http://localhost:5173,http://localhost:3000').split(','),
  RATE_LIMIT: {
    windowMs: 60 * 1000, // 1 minute
    maxRequests: 1000, // per IP
  },
  METRICS_INTERVAL: 60000, // 1 minute
};

// PostHog Analytics Integration (server-only, secure configuration)
class PostHogAnalytics {
  private readonly apiKey: string;
  private readonly host: string;
  private readonly MAX_PAYLOAD_SIZE = 32 * 1024; // 32KB limit
  
  constructor() {
    this.apiKey = process.env.POSTHOG_API_KEY || '';
    this.host = process.env.POSTHOG_HOST || 'https://app.posthog.com';
  }
  
  capture(event: { event: string; properties?: Record<string, unknown> }): void {
    if (!CONFIG.ENABLE_ANALYTICS || !this.apiKey) return;
    
    // Sanitize and limit payload size
    const sanitizedProperties = this.sanitizeProperties(event.properties || {});
    
    const payload = {
      api_key: this.apiKey,
      event: event.event,
      properties: {
        ...sanitizedProperties,
        timestamp: new Date().toISOString(),
        server_instance: 'universal-api-server',
        environment: CONFIG.NODE_ENV,
      },
      timestamp: new Date().toISOString(),
    };
    
    // Check payload size before sending
    const payloadString = JSON.stringify(payload);
    if (payloadString.length > this.MAX_PAYLOAD_SIZE) {
      logger.warn('PostHog payload too large, truncating', { size: payloadString.length });
      // Truncate properties if payload is too large
      const truncatedPayload = {
        ...payload,
        properties: {
          ...payload.properties,
          _truncated: true,
          _original_size: payloadString.length
        }
      };
      const truncatedString = JSON.stringify(truncatedPayload);
      if (truncatedString.length <= this.MAX_PAYLOAD_SIZE) {
        this.sendPayload(truncatedString);
        return;
      }
    }
    
    this.sendPayload(payloadString);
  }
  
  private sendPayload(payloadString: string): void {
    // Fire-and-forget analytics (non-blocking)
    fetch(`${this.host}/capture/`, {
      method: 'POST',
      headers: { 
        'Content-Type': 'application/json',
        'Content-Length': payloadString.length.toString()
      },
      body: payloadString,
    }).catch(error => {
      logger.warn('PostHog capture failed', error);
    });
  }
  
  private sanitizeProperties(properties: Record<string, unknown>): Record<string, unknown> {
    const sanitized: Record<string, unknown> = {};
    const PII_PATTERNS = [
      /email/i,
      /password/i, 
      /token/i,
      /key/i,
      /secret/i,
      /auth/i,
      /credit/i,
      /card/i,
      /ssn/i,
      /social/i,
      /phone/i,
      /address/i
    ];
    
    for (const [key, value] of Object.entries(properties)) {
      // Skip potentially sensitive keys
      const isSensitive = PII_PATTERNS.some(pattern => pattern.test(key));
      if (isSensitive) {
        sanitized[key] = '[REDACTED]';
        continue;
      }
      
      // Sanitize string values
      if (typeof value === 'string') {
        // Truncate very long strings
        if (value.length > 1000) {
          // eslint-disable-next-line security/detect-object-injection
          sanitized[key] = value.substring(0, 1000) + '[TRUNCATED]';
        } else {
          // eslint-disable-next-line security/detect-object-injection
          sanitized[key] = value;
        }
      } else if (typeof value === 'number' || typeof value === 'boolean') {
        // eslint-disable-next-line security/detect-object-injection
        sanitized[key] = value;
      } else if (value === null || value === undefined) {
        // eslint-disable-next-line security/detect-object-injection
        sanitized[key] = value;
      } else {
        // For objects/arrays, convert to string and truncate
        try {
          const stringified = JSON.stringify(value);
          // eslint-disable-next-line security/detect-object-injection
          sanitized[key] = stringified.length > 500 
            ? stringified.substring(0, 500) + '[TRUNCATED]'
            : stringified;
        } catch {
          // eslint-disable-next-line security/detect-object-injection
          sanitized[key] = '[INVALID_JSON]';
        }
      }
    }
    
    return sanitized;
  }
  
  trackApiRequest(data: {
    endpoint: string;
    method: string;
    statusCode: number;
    duration: number;
    userAgent?: string;
    ip?: string;
  }): void {
    this.capture({
      event: 'api_request',
      properties: {
        endpoint: data.endpoint,
        method: data.method,
        status_code: data.statusCode,
        duration_ms: Math.round(data.duration),
        user_agent: data.userAgent,
        ip_hash: data.ip ? this.hashIP(data.ip) : undefined,
        success: data.statusCode < 400,
      },
    });
  }
  
  trackServerMetrics(metrics: ServerMetrics): void {
    this.capture({
      event: 'server_metrics',
      properties: {
        total_requests: metrics.totalRequests,
        successful_requests: metrics.successfulRequests,
        failed_requests: metrics.failedRequests,
        avg_response_time_ms: Math.round(metrics.averageResponseTime),
        uptime_ms: Date.now() - metrics.startTime,
        memory_usage_mb: Math.round(process.memoryUsage().heapUsed / 1024 / 1024),
        cpu_usage: process.cpuUsage(),
      },
    });
  }
  
  private hashIP(ip: string): string {
    // Use SHA-256 for proper anonymization
    return createHash('sha256').update(ip).digest('hex').substring(0, 16);
  }
}

const analytics = new PostHogAnalytics();

// Utility function to sanitize error messages for client responses
function sanitizeErrorForClient(error: Error | unknown, isDevelopment: boolean = false): { error: string; code?: string } {
  if (!error) {
    return { error: 'Unknown error occurred' };
  }
  
  const errorMessage = error instanceof Error ? error.message : String(error);
  
  // In development, provide more details (but still sanitized)
  if (isDevelopment && CONFIG.NODE_ENV === 'development') {
    // Remove sensitive paths and internal details but keep useful info
    const sanitized = errorMessage
      .replace(/\/[^/\s]*\/([^/\s]*\/)*[^/\s]*(\.(js|ts|json))/g, '[FILE_PATH]')
      .replace(/at\s+[^\s]+\s+\([^)]+\)/g, '[STACK_TRACE]')
      .replace(/ENOENT.*'/g, 'File not found')
      .replace(/EACCES.*'/g, 'Permission denied')
      .replace(/Error:\s*/g, '');
    
    return { 
      error: sanitized.length > 200 ? sanitized.substring(0, 200) + '...' : sanitized,
      code: 'DEVELOPMENT_ERROR'
    };
  }
  
  // In production, return generic errors for security
  const commonErrors: Record<string, string> = {
    'Request timeout': 'Request timed out',
    'Invalid API handler export': 'Service temporarily unavailable',
    'ENOENT': 'Resource not found',
    'EACCES': 'Access denied',
    'ETIMEDOUT': 'Request timed out',
    'ECONNRESET': 'Connection interrupted'
  };
  
  // Check for known error patterns
  for (const [pattern, safeMessage] of Object.entries(commonErrors)) {
    if (errorMessage.includes(pattern)) {
      return { error: safeMessage };
    }
  }
  
  // Default safe error message
  return { error: 'Internal server error' };
}

// Rate limiting with secure IP validation and bounded storage
const MAX_RATE_LIMIT_ENTRIES = 10000; // Prevent unbounded growth
const rateLimitMap = new Map<string, { count: number; resetTime: number }>();

// Cleanup old entries periodically
setInterval(() => {
  const now = Date.now();
  for (const [key, value] of rateLimitMap.entries()) {
    if (now > value.resetTime) {
      rateLimitMap.delete(key);
    }
  }
}, 60000); // Cleanup every minute
function validateAndNormalizeIP(ip: string): string | null {
  if (!ip || typeof ip !== 'string') return null;
  
  const trimmedIP = ip.trim();
  
<<<<<<< HEAD
  // Safe IPv4 validation using split and numeric validation
  if (validateIPv4(trimmedIP)) {
    return trimmedIP;
  }
  
  // Safe IPv6 validation using split and hex validation
  if (validateIPv6(trimmedIP)) {
=======
  // Validate IPv4 format (simple and safe)
  if (isValidIPv4(trimmedIP)) {
    return trimmedIP;
  }
  
  // Validate IPv6 format (simple check)
  if (isValidIPv6(trimmedIP)) {
>>>>>>> a3f199d9
    return trimmedIP;
  }
  
  return null;
}

<<<<<<< HEAD
// Safe IPv4 validation without regex DoS vulnerability
function validateIPv4(ip: string): boolean {
  const parts = ip.split('.');
  if (parts.length !== 4) return false;
  
  return parts.every(part => {
    if (!/^\d+$/.test(part)) return false; // Only digits allowed
    const num = parseInt(part, 10);
    return num >= 0 && num <= 255 && part === num.toString(); // No leading zeros
  });
}

// Safe IPv6 validation without regex DoS vulnerability
function validateIPv6(ip: string): boolean {
  // Handle special cases
  if (ip === '::1' || ip === '::') return true;
  
  // Basic IPv6 structure validation without complex regex
  if (ip.includes('::')) {
    // Double colon can only appear once
    if (ip.split('::').length !== 2) return false;
    
    const parts = ip.split('::');
    const leftParts = parts[0] ? parts[0].split(':') : [];
    const rightParts = parts[1] ? parts[1].split(':') : [];
    
    // Total parts should not exceed 8
    if (leftParts.length + rightParts.length > 7) return false;
    
    return [...leftParts, ...rightParts].every(part => 
      part === '' || (part.length <= 4 && /^[0-9a-fA-F]+$/.test(part))
    );
  } else {
    // Standard IPv6 format (8 groups of 4 hex digits)
    const parts = ip.split(':');
    if (parts.length !== 8) return false;
    
    return parts.every(part => 
      part.length >= 1 && part.length <= 4 && /^[0-9a-fA-F]+$/.test(part)
    );
  }
=======
function isValidIPv4(ip: string): boolean {
  const parts = ip.split('.');
  if (parts.length !== 4) return false;
  
  for (const part of parts) {
    const num = parseInt(part, 10);
    if (isNaN(num) || num < 0 || num > 255 || part !== num.toString()) {
      return false;
    }
  }
  return true;
}

function isValidIPv6(ip: string): boolean {
  // Simple IPv6 validation - check for valid characters and structure
  if (ip.length > 39) return false; // Max IPv6 length
  if (!/^[0-9a-fA-F:]+$/.test(ip)) return false;
  
  const parts = ip.split(':');
  if (parts.length < 3 || parts.length > 8) return false;
  
  for (const part of parts) {
    if (part.length > 4) return false;
    if (part.length > 0 && !/^[0-9a-fA-F]+$/.test(part)) return false;
  }
  
  return true;
}

function extractClientIP(req: IncomingMessage): string {
  // Extract the client IP, preferring X-Forwarded-For if present (it may list multiple IPs)
  let rawIP = req.socket.remoteAddress || 'unknown';
  const forwardedFor = req.headers['x-forwarded-for'];
  if (forwardedFor) {
    // X-Forwarded-For can contain multiple IPs; the first one is the original client
    const ips = Array.isArray(forwardedFor) ? forwardedFor[0] : forwardedFor;
    rawIP = ips.split(',')[0].trim();
  }
  return rawIP;
>>>>>>> a3f199d9
}

function checkRateLimit(req: IncomingMessage): boolean {
  // Use trusted IP sources - prefer socket.remoteAddress over headers
  const rawIP = extractClientIP(req);
  const validIP = validateAndNormalizeIP(rawIP);  
  if (!validIP) {
    logger.warn('Invalid IP for rate limiting', { rawIP });
    return false; // Reject requests with invalid IPs
  }
  
  const now = Date.now();
  const key = validIP;
  const limit = rateLimitMap.get(key);
  
  // Enforce bounded storage - evict oldest entries if at limit
  if (rateLimitMap.size >= MAX_RATE_LIMIT_ENTRIES && !limit) {
    const oldestKey = rateLimitMap.keys().next().value;
    if (oldestKey) {
      rateLimitMap.delete(oldestKey);
    }
  }
  
  if (!limit || now > limit.resetTime) {
    rateLimitMap.set(key, {
      count: 1,
      resetTime: now + CONFIG.RATE_LIMIT.windowMs,
    });
    return true;
  }
  
  if (limit.count >= CONFIG.RATE_LIMIT.maxRequests) {
    return false;
  }
  
  limit.count++;
  return true;
}

// Server metrics tracking
interface ServerMetrics {
  totalRequests: number;
  successfulRequests: number;
  failedRequests: number;
  averageResponseTime: number;
  startTime: number;
}

const metrics: ServerMetrics = {
  totalRequests: 0,
  successfulRequests: 0,
  failedRequests: 0,
  averageResponseTime: 0,
  startTime: Date.now(),
};

// Enhanced Vercel Request with Security
interface VercelRequest {
  url: string;
  method: string;
  headers: Record<string, string | string[] | undefined>;
  body: unknown;
  query: Record<string, string | string[]>;
  cookies: Record<string, string>;
  json(): Promise<unknown>;
  text(): Promise<string>;
}

interface VercelResponse {
  status(code: number): VercelResponse;
  json(data: unknown): void;
  send(data: string | Buffer): void;
  end(): void;
  setHeader(name: string, value: string | number | readonly string[]): VercelResponse;
  redirect(statusOrUrl: string | number, url?: string): void;
  revalidate(): Promise<void>;
}

class EnhancedVercelRequest implements VercelRequest {
  public url: string;
  public method: string;
  public headers: Record<string, string | string[] | undefined>;
  public body: unknown;
  public query: Record<string, string | string[]>;
  public cookies: Record<string, string>;
  
  constructor(req: IncomingMessage, body: string) {
    this.url = req.url || '/';
    this.method = req.method || 'GET';
    
    // Safe header handling
    this.headers = {};
    if (req.headers) {
      for (const [key, value] of Object.entries(req.headers)) {
        if (typeof key === 'string') {
          this.headers[key.toLowerCase()] = value;
        }
      }
    }
    
    const urlObj = new URL(this.url, `http://localhost:${CONFIG.PORT}`);
    this.query = this.parseQuery(urlObj.searchParams);
    this.cookies = this.parseCookies(req.headers.cookie);
    this.body = this.parseBody(body, this.headers['content-type'] as string);
  }
  
  async json(): Promise<unknown> {
    return Promise.resolve(this.body);
  }
  
  async text(): Promise<string> {
    return Promise.resolve(typeof this.body === 'string' ? this.body : JSON.stringify(this.body));
  }
  
  private parseCookies(cookieHeader?: string): Record<string, string> {
<<<<<<< HEAD
    const cookies = Object.create(null) as Record<string, string>;
=======
    const cookies: Record<string, string> = Object.create(null);
>>>>>>> a3f199d9
    if (!cookieHeader) return cookies;
    
    const COOKIE_NAME_PATTERN = /^[A-Za-z0-9_.-]+$/;
    const MAX_NAME_LENGTH = 256;
    const MAX_VALUE_LENGTH = 4096;
    let skippedCount = 0;
    
    cookieHeader.split(';').forEach(cookie => {
      const parts = cookie.trim().split('=');
      if (parts.length >= 2) {
        const [name, ...rest] = parts;
        const trimmedName = name.trim();
        const rawValue = rest.join('=');
        
        // Validate cookie name against safe pattern
        if (!COOKIE_NAME_PATTERN.test(trimmedName)) {
          skippedCount++;
          return;
        }
        
        // Enforce length limits
        if (trimmedName.length > MAX_NAME_LENGTH || rawValue.length > MAX_VALUE_LENGTH) {
          skippedCount++;
          return;
        }
        
        // Attempt decoding, skip if it fails
        try {
          const decodedValue = decodeURIComponent(rawValue);
<<<<<<< HEAD
          // eslint-disable-next-line security/detect-object-injection
          cookies[trimmedName] = decodedValue;
=======
          // Additional security: prevent prototype pollution
          if (trimmedName !== '__proto__' && trimmedName !== 'constructor' && trimmedName !== 'prototype') {
            Object.defineProperty(cookies, trimmedName, {
              value: decodedValue,
              writable: true,
              enumerable: true,
              configurable: true
            });
          } else {
            skippedCount++;
          }
>>>>>>> a3f199d9
        } catch {
          // Skip malformed cookies - do not use raw value
          skippedCount++;
        }
      }
    });
    
    // Log skipped entries for telemetry
    if (skippedCount > 0) {
      logger.debug(`Skipped ${skippedCount} malformed/invalid cookies`);
    }
    
    return cookies;
  }

  private parseQuery(searchParams: URLSearchParams): { [key: string]: string | string[] } {
    const query: { [key: string]: string | string[] } = Object.create(null);
    for (const [key, value] of searchParams.entries()) {
      const safeKey = String(key);
      // Prevent prototype pollution
      if (safeKey === '__proto__' || safeKey === 'constructor' || safeKey === 'prototype') {
        continue;
      }
      
      const existingValue = Object.prototype.hasOwnProperty.call(query, safeKey) ? Object.getOwnPropertyDescriptor(query, safeKey)?.value : undefined;
      if (existingValue) {
        if (Array.isArray(existingValue)) {
          (existingValue as string[]).push(value);
        } else {
          Object.defineProperty(query, safeKey, {
            value: [existingValue as string, value],
            writable: true,
            enumerable: true,
            configurable: true
          });
        }
      } else {
        Object.defineProperty(query, safeKey, {
          value: value,
          writable: true,
          enumerable: true,
          configurable: true
        });
      }
    }
    return query;
  }
  
  private parseBody(body: string, contentType?: string): unknown {
    if (!body) return undefined;
    try {
      if (contentType?.includes('application/json') || body.trim().startsWith('{')) {
        return JSON.parse(body);
      }
      if (contentType?.includes('application/x-www-form-urlencoded')) {
        const params = new URLSearchParams(body);
        const result: Record<string, string> = Object.create(null);
        for (const [key, value] of params.entries()) {
          const safeKey = String(key);
          // Prevent prototype pollution
          if (safeKey !== '__proto__' && safeKey !== 'constructor' && safeKey !== 'prototype') {
            Object.defineProperty(result, safeKey, {
              value: value,
              writable: true,
              enumerable: true,
              configurable: true
            });
          }
        }
        return result;
      }
      return body;
    } catch {
      return body;
    }
  }
}

// 🚀 Enhanced VercelResponse with Analytics & Security
class EnhancedVercelResponse implements VercelResponse {
  private res: ServerResponse;
  private statusCode: number = 200;
  private headers: { [key: string]: string } = Object.create(null);
  private startTime: number;
  private endpoint: string;
  
  constructor(res: ServerResponse, endpoint: string) {
    this.res = res;
    this.startTime = performance.now();
    this.endpoint = endpoint;
    this.setSecurityHeaders();
  }
  
  private setSecurityHeaders(): void {
    this.setHeader('X-Content-Type-Options', 'nosniff');
    this.setHeader('X-Frame-Options', 'DENY');
    this.setHeader('X-XSS-Protection', '1; mode=block');
    this.setHeader('Referrer-Policy', 'strict-origin-when-cross-origin');
    
    if (CONFIG.NODE_ENV === 'production') {
      this.setHeader('Strict-Transport-Security', 'max-age=31536000; includeSubDomains');
    }
  }
  
  setHeader(name: string, value: string | number | readonly string[]): this {
    const headerName = String(name);
    const headerValue = String(value);
    
    // Prevent header injection and prototype pollution
    if (headerName.includes('\r') || headerName.includes('\n') || 
        headerName === '__proto__' || headerName === 'constructor' || headerName === 'prototype') {
      return this;
    }
    
    Object.defineProperty(this.headers, headerName, {
      value: headerValue,
      writable: true,
      enumerable: true,
      configurable: true
    });
    this.res.setHeader(headerName, value);
    return this;
  }
  
  status(code: number): this {
    this.statusCode = code;
    return this;
  }
  
  json(data: unknown): void {
    try {
      const jsonString = JSON.stringify(data, null, CONFIG.NODE_ENV === 'development' ? 2 : undefined);
      this.setHeader('Content-Type', 'application/json; charset=utf-8');
      this.res.writeHead(this.statusCode, this.headers);
      this.res.end(jsonString);
      this.trackResponse(jsonString.length);
    } catch (error) {
      logger.error('JSON serialization failed', error);
      this.internalError('Serialization failed');
    }
  }
  
  send(data: string | Buffer): void {
    const size = Buffer.isBuffer(data) ? data.length : Buffer.byteLength(data as string, 'utf8');
    const contentType = this.headers['Content-Type'];
    if (!Buffer.isBuffer(data) && !contentType) {
      this.setHeader('Content-Type', 'text/plain; charset=utf-8');
    }
    this.res.writeHead(this.statusCode, this.headers);
    this.res.end(data);
    this.trackResponse(size);
  }
  
  end(): void {
    this.res.writeHead(this.statusCode, this.headers);
    this.res.end();
    this.trackResponse(0);
  }
  
  redirect(statusOrUrl: string | number, url?: string): void {
    if (typeof statusOrUrl === 'number') {
      this.statusCode = statusOrUrl;
      this.setHeader('Location', url || '');
    } else {
      this.statusCode = 302;
      this.setHeader('Location', statusOrUrl);
    }
    this.end();
  }
  
  revalidate(): Promise<void> {
    return Promise.resolve();
  }
  
  private internalError(message: string): void {
    this.statusCode = 500;
    this.json({ error: 'Internal Server Error', message });
  }
  
  private trackResponse(size: number): void {
    const duration = performance.now() - this.startTime;
    
    // Update metrics
    metrics.totalRequests++;
    if (this.statusCode < 400) {
      metrics.successfulRequests++;
    } else {
      metrics.failedRequests++;
    }
    metrics.averageResponseTime = 
      (metrics.averageResponseTime * (metrics.totalRequests - 1) + duration) / metrics.totalRequests;
    
    // Track with PostHog
    if (CONFIG.ENABLE_ANALYTICS) {
      analytics.trackApiRequest({
        endpoint: this.endpoint,
        method: this.res.req?.method || 'UNKNOWN',
        statusCode: this.statusCode,
        duration,
        userAgent: this.res.req?.headers['user-agent'] as string,
        ip: this.res.req ? extractClientIP(this.res.req) : 'unknown',
      });
    }
    
    logger.debug('API Response', {
      endpoint: this.endpoint,
      status: this.statusCode,
      duration: `${duration.toFixed(2)}ms`,
      size: `${size}B`,
    });
  }
}

// Production-Ready Server with PostHog Analytics
const server = createServer(async (req: IncomingMessage, res: ServerResponse) => {
  // Enhanced CORS
  const origin = req.headers.origin;
  // Strict CORS origin whitelist (never allow "*", never allow "null")
  let allowedOrigin = null;
  if (
    origin &&
    CONFIG.CORS_ORIGINS.includes(origin) && 
    origin !== 'null' && 
    origin !== '*' &&
    /^https?:\/\/[\w.-]+(:\d+)?$/.test(origin) // basic syntax validation
  ) {
    allowedOrigin = origin;
    res.setHeader('Access-Control-Allow-Origin', allowedOrigin);
  }
  // Always only set credentials if a specific, trusted origin is matched
  res.setHeader('Access-Control-Allow-Credentials', 'true');
  res.setHeader('Access-Control-Allow-Methods', 'GET, POST, OPTIONS, PUT, DELETE');
  res.setHeader('Access-Control-Allow-Headers', 'Content-Type, Authorization, X-Requested-With');
  
  if (req.method === 'OPTIONS') {
    res.writeHead(204);
    res.end();
    return;
  }
  
  // Rate limiting with secure IP validation
  if (!checkRateLimit(req)) {
    const ip = extractClientIP(req);
    logger.warn('Rate limit exceeded', { ip, url: req.url });
    res.writeHead(429, { 'Content-Type': 'application/json' });
    res.end(JSON.stringify({ error: 'Rate limit exceeded' }));
    return;
  }
  
  const url = new URL(req.url || '', `http://localhost:${CONFIG.PORT}`);
  
  // Health check
  if (url.pathname === '/health') {
    const healthData = {
      status: 'healthy',
      uptime: Date.now() - metrics.startTime,
      metrics,
      environment: CONFIG.NODE_ENV,
      version: '1.0.0',
      timestamp: new Date().toISOString(),
    };
    res.writeHead(200, { 'Content-Type': 'application/json' });
    res.end(JSON.stringify(healthData, null, 2));
    return;
  }
  
  // API routes only
  if (!url.pathname.startsWith('/api/')) {
    res.writeHead(404, { 'Content-Type': 'application/json' });
    res.end(JSON.stringify({ error: 'Not Found - API server only handles /api/* routes' }));
    return;
  }
  
  const endpoint = url.pathname.replace('/api/', '');
  
  // Safe URL decode - prevent encoded path traversal attacks
  let decodedEndpoint: string;
  try {
    decodedEndpoint = decodeURIComponent(endpoint);
  } catch {
    res.writeHead(400, { 'Content-Type': 'application/json' });
    res.end(JSON.stringify({ error: 'Invalid URL encoding in endpoint' }));
    return;
  }
  
  // Normalize by removing leading slashes (handles encoded slashes consistently)
  decodedEndpoint = decodedEndpoint.replace(/^\/+/, '');
  
  // Reject any input with null bytes or path separators (check decoded value)
  if (decodedEndpoint.includes('\0') || decodedEndpoint.includes('/') || decodedEndpoint.includes('\\') || decodedEndpoint.includes('..')) {
    res.writeHead(400, { 'Content-Type': 'application/json' });
    res.end(JSON.stringify({ error: 'Invalid characters in endpoint path' }));
    return;
  }
  
  // Strict endpoint validation - only allow safe characters (check decoded value)
  if (!/^[A-Za-z0-9_-]+$/.test(decodedEndpoint)) {
    res.writeHead(400, { 'Content-Type': 'application/json' });
    res.end(JSON.stringify({ error: 'Invalid endpoint name' }));
    return;
  }
  
  // Secure path resolution with validation
  const validApiPath = path.resolve(join(__dirname, 'api'));
  const resolvedApiPath = path.resolve(validApiPath, `${decodedEndpoint}.ts`);
  
  // Ensure the resolved path starts with the valid API path
  if (!resolvedApiPath.startsWith(validApiPath + path.sep) && resolvedApiPath !== validApiPath) {
    res.writeHead(404, { 'Content-Type': 'application/json' });
    res.end(JSON.stringify({ error: `API endpoint not found: ${decodedEndpoint}` }));
    return;
  }
  
  // Double-check with path.relative to prevent escaping
  const relativePath = path.relative(validApiPath, resolvedApiPath);
  if (relativePath.startsWith('..') || path.isAbsolute(relativePath)) {
    res.writeHead(404, { 'Content-Type': 'application/json' });
    res.end(JSON.stringify({ error: `API endpoint not found: ${decodedEndpoint}` }));
    return;
  }
  
<<<<<<< HEAD
  // Safe file existence check
  // eslint-disable-next-line security/detect-non-literal-fs-filename
  if (!existsSync(resolvedApiPath)) {
=======
  // Safe file existence check with validation
  try {
    // eslint-disable-next-line security/detect-non-literal-fs-filename
    const stats = statSync(resolvedApiPath);
    if (!stats.isFile()) {
      res.writeHead(404, { 'Content-Type': 'application/json' });
      res.end(JSON.stringify({ error: `API endpoint not found: ${decodedEndpoint}` }));
      return;
    }
  } catch {
>>>>>>> a3f199d9
    res.writeHead(404, { 'Content-Type': 'application/json' });
    res.end(JSON.stringify({ error: `API endpoint not found: ${decodedEndpoint}` }));
    return;
  }
  
  let body = '';
  req.on('data', chunk => {
    body += chunk.toString();
    if (body.length > 10485760) { // 10MB limit
      res.writeHead(413);
      res.end(JSON.stringify({ error: 'Request body too large' }));
    }
  });
  
  req.on('end', async () => {
    try {
      const mockReq = new EnhancedVercelRequest(req, body);
      const mockRes = new EnhancedVercelResponse(res, decodedEndpoint);
      
      logger.info('API Request', { method: req.method, endpoint: decodedEndpoint, ip: extractClientIP(req) });
      
      const moduleUrl = CONFIG.NODE_ENV === 'development' 
        ? `file://${resolvedApiPath}?t=${Date.now()}`
        : `file://${resolvedApiPath}`;
        
      const module = await import(moduleUrl);
      const handler = module.default || module.handler;
      
      if (typeof handler !== 'function') {
        throw new Error('Invalid API handler export');
      }
      
      const timeoutPromise = new Promise((_, reject) => {
        setTimeout(() => reject(new Error('Request timeout')), CONFIG.TIMEOUT);
      });
      
      await Promise.race([handler(mockReq, mockRes), timeoutPromise]);
      
    } catch (error) {
      const errorMsg = error instanceof Error ? error.message : String(error);
<<<<<<< HEAD
      const ip = req.socket.remoteAddress || 'unknown';
      
      logger.error('API Handler Error', error, { endpoint, method: req.method, ip });
=======
      const ip = extractClientIP(req);
      logger.error(`API Handler Error - ${decodedEndpoint} ${req.method} from ${ip}`, error);
>>>>>>> a3f199d9
      
      if (CONFIG.ENABLE_ANALYTICS) {
        analytics.capture({
          event: 'api_error',
          properties: { endpoint: decodedEndpoint, error_message: errorMsg, method: req.method, ip_address: ip },
        });
      }
      
      if (!res.headersSent) {
        // Use sanitized error message for client response
        const sanitizedError = sanitizeErrorForClient(error, CONFIG.NODE_ENV === 'development');
        res.writeHead(500, { 'Content-Type': 'application/json' });
        res.end(JSON.stringify(sanitizedError));
      }
    }
  });
});

// Start server with clustering support
if (CONFIG.ENABLE_CLUSTERING && cluster.isPrimary) {
  logger.info(`💻 Starting ${CONFIG.MAX_WORKERS} workers`);
  for (let i = 0; i < CONFIG.MAX_WORKERS; i++) cluster.fork();
  cluster.on('exit', (worker) => {
    logger.warn(`Worker ${worker.process.pid} died, restarting...`);
    cluster.fork();
  });
} else {
  server.listen(CONFIG.PORT, () => {
    logger.info('🚀 Universal API Server with PostHog Analytics', {
      port: CONFIG.PORT,
      environment: CONFIG.NODE_ENV,
      analytics: CONFIG.ENABLE_ANALYTICS,
      clustering: CONFIG.ENABLE_CLUSTERING,
    });
    
<<<<<<< HEAD
    // List endpoints with additional security validation
    const apiDir = path.resolve(join(__dirname, 'api'));
    const validApiBaseDir = path.resolve(__dirname);
    
    // Ensure apiDir is within the expected directory structure
    if (typeof apiDir === 'string' && apiDir.length > 0 && 
        // eslint-disable-next-line security/detect-non-literal-fs-filename
        apiDir.startsWith(validApiBaseDir) && existsSync(apiDir)) {
      try {
        // eslint-disable-next-line security/detect-non-literal-fs-filename
        const endpoints = readdirSync(apiDir)
          .filter(file => {
            // Enhanced filtering for security
            return typeof file === 'string' &&
                   file.endsWith('.ts') && 
                   !file.startsWith('_') && 
                   !file.includes('..') &&
                   /^[A-Za-z0-9_-]+\.ts$/.test(file);
          })
          .map(file => file.replace('.ts', ''));
        
        console.log('\n📊 Available Endpoints:');
        endpoints.forEach(endpoint => {
          if (typeof endpoint === 'string' && /^[A-Za-z0-9_-]+$/.test(endpoint)) {
            console.log(`  • http://localhost:${CONFIG.PORT}/api/${endpoint}`);
          }
        });
      } catch (error) {
        logger.warn('Failed to list API endpoints safely', error);
      }
=======
    // List endpoints safely
    const apiDir = join(__dirname, 'api');
    try {
      // eslint-disable-next-line security/detect-non-literal-fs-filename
      const stats = statSync(apiDir);
      if (stats.isDirectory()) {
        // eslint-disable-next-line security/detect-non-literal-fs-filename
        const endpoints = readdirSync(apiDir)
        .filter(file => file.endsWith('.ts') && !file.startsWith('_'))
        .map(file => file.replace('.ts', ''));
      
        console.log('\n📊 Available Endpoints:');
        endpoints.forEach(endpoint => console.log(`  • http://localhost:${CONFIG.PORT}/api/${endpoint}`));
      }
    } catch {
      console.log('\n📊 API directory not found or inaccessible');
>>>>>>> a3f199d9
    }
    
    console.log(`\n🔍 Health: http://localhost:${CONFIG.PORT}/health`);
    console.log('🎉 Production Ready with PostHog Analytics!');
    
    // Start metrics reporting
    if (CONFIG.ENABLE_ANALYTICS) {
      setInterval(() => {
        analytics.trackServerMetrics(metrics);
        logger.info('Metrics reported to PostHog', {
          requests: metrics.totalRequests,
          uptime: `${((Date.now() - metrics.startTime) / 1000).toFixed(0)}s`
        });
      }, CONFIG.METRICS_INTERVAL);
      
      analytics.capture({
        event: 'server_started',
        properties: {
          environment: CONFIG.NODE_ENV,
          port: CONFIG.PORT,
          node_version: process.version,
        },
      });
    }
  });
  
  // Graceful shutdown
  const shutdown = (signal: string) => {
    logger.info(`Received ${signal}, shutting down...`);
    if (CONFIG.ENABLE_ANALYTICS) {
      analytics.capture({
        event: 'server_shutdown',
        properties: { signal, uptime: Date.now() - metrics.startTime },
      });
    }
    server.close(() => process.exit(0));
  };
  
  process.on('SIGTERM', () => shutdown('SIGTERM'));
  process.on('SIGINT', () => shutdown('SIGINT'));
}<|MERGE_RESOLUTION|>--- conflicted
+++ resolved
@@ -256,15 +256,6 @@
   
   const trimmedIP = ip.trim();
   
-<<<<<<< HEAD
-  // Safe IPv4 validation using split and numeric validation
-  if (validateIPv4(trimmedIP)) {
-    return trimmedIP;
-  }
-  
-  // Safe IPv6 validation using split and hex validation
-  if (validateIPv6(trimmedIP)) {
-=======
   // Validate IPv4 format (simple and safe)
   if (isValidIPv4(trimmedIP)) {
     return trimmedIP;
@@ -272,56 +263,12 @@
   
   // Validate IPv6 format (simple check)
   if (isValidIPv6(trimmedIP)) {
->>>>>>> a3f199d9
     return trimmedIP;
   }
   
   return null;
 }
 
-<<<<<<< HEAD
-// Safe IPv4 validation without regex DoS vulnerability
-function validateIPv4(ip: string): boolean {
-  const parts = ip.split('.');
-  if (parts.length !== 4) return false;
-  
-  return parts.every(part => {
-    if (!/^\d+$/.test(part)) return false; // Only digits allowed
-    const num = parseInt(part, 10);
-    return num >= 0 && num <= 255 && part === num.toString(); // No leading zeros
-  });
-}
-
-// Safe IPv6 validation without regex DoS vulnerability
-function validateIPv6(ip: string): boolean {
-  // Handle special cases
-  if (ip === '::1' || ip === '::') return true;
-  
-  // Basic IPv6 structure validation without complex regex
-  if (ip.includes('::')) {
-    // Double colon can only appear once
-    if (ip.split('::').length !== 2) return false;
-    
-    const parts = ip.split('::');
-    const leftParts = parts[0] ? parts[0].split(':') : [];
-    const rightParts = parts[1] ? parts[1].split(':') : [];
-    
-    // Total parts should not exceed 8
-    if (leftParts.length + rightParts.length > 7) return false;
-    
-    return [...leftParts, ...rightParts].every(part => 
-      part === '' || (part.length <= 4 && /^[0-9a-fA-F]+$/.test(part))
-    );
-  } else {
-    // Standard IPv6 format (8 groups of 4 hex digits)
-    const parts = ip.split(':');
-    if (parts.length !== 8) return false;
-    
-    return parts.every(part => 
-      part.length >= 1 && part.length <= 4 && /^[0-9a-fA-F]+$/.test(part)
-    );
-  }
-=======
 function isValidIPv4(ip: string): boolean {
   const parts = ip.split('.');
   if (parts.length !== 4) return false;
@@ -361,7 +308,6 @@
     rawIP = ips.split(',')[0].trim();
   }
   return rawIP;
->>>>>>> a3f199d9
 }
 
 function checkRateLimit(req: IncomingMessage): boolean {
@@ -477,11 +423,7 @@
   }
   
   private parseCookies(cookieHeader?: string): Record<string, string> {
-<<<<<<< HEAD
-    const cookies = Object.create(null) as Record<string, string>;
-=======
     const cookies: Record<string, string> = Object.create(null);
->>>>>>> a3f199d9
     if (!cookieHeader) return cookies;
     
     const COOKIE_NAME_PATTERN = /^[A-Za-z0-9_.-]+$/;
@@ -511,10 +453,6 @@
         // Attempt decoding, skip if it fails
         try {
           const decodedValue = decodeURIComponent(rawValue);
-<<<<<<< HEAD
-          // eslint-disable-next-line security/detect-object-injection
-          cookies[trimmedName] = decodedValue;
-=======
           // Additional security: prevent prototype pollution
           if (trimmedName !== '__proto__' && trimmedName !== 'constructor' && trimmedName !== 'prototype') {
             Object.defineProperty(cookies, trimmedName, {
@@ -526,7 +464,6 @@
           } else {
             skippedCount++;
           }
->>>>>>> a3f199d9
         } catch {
           // Skip malformed cookies - do not use raw value
           skippedCount++;
@@ -848,11 +785,6 @@
     return;
   }
   
-<<<<<<< HEAD
-  // Safe file existence check
-  // eslint-disable-next-line security/detect-non-literal-fs-filename
-  if (!existsSync(resolvedApiPath)) {
-=======
   // Safe file existence check with validation
   try {
     // eslint-disable-next-line security/detect-non-literal-fs-filename
@@ -863,7 +795,6 @@
       return;
     }
   } catch {
->>>>>>> a3f199d9
     res.writeHead(404, { 'Content-Type': 'application/json' });
     res.end(JSON.stringify({ error: `API endpoint not found: ${decodedEndpoint}` }));
     return;
@@ -904,14 +835,8 @@
       
     } catch (error) {
       const errorMsg = error instanceof Error ? error.message : String(error);
-<<<<<<< HEAD
-      const ip = req.socket.remoteAddress || 'unknown';
-      
-      logger.error('API Handler Error', error, { endpoint, method: req.method, ip });
-=======
       const ip = extractClientIP(req);
       logger.error(`API Handler Error - ${decodedEndpoint} ${req.method} from ${ip}`, error);
->>>>>>> a3f199d9
       
       if (CONFIG.ENABLE_ANALYTICS) {
         analytics.capture({
@@ -947,38 +872,6 @@
       clustering: CONFIG.ENABLE_CLUSTERING,
     });
     
-<<<<<<< HEAD
-    // List endpoints with additional security validation
-    const apiDir = path.resolve(join(__dirname, 'api'));
-    const validApiBaseDir = path.resolve(__dirname);
-    
-    // Ensure apiDir is within the expected directory structure
-    if (typeof apiDir === 'string' && apiDir.length > 0 && 
-        // eslint-disable-next-line security/detect-non-literal-fs-filename
-        apiDir.startsWith(validApiBaseDir) && existsSync(apiDir)) {
-      try {
-        // eslint-disable-next-line security/detect-non-literal-fs-filename
-        const endpoints = readdirSync(apiDir)
-          .filter(file => {
-            // Enhanced filtering for security
-            return typeof file === 'string' &&
-                   file.endsWith('.ts') && 
-                   !file.startsWith('_') && 
-                   !file.includes('..') &&
-                   /^[A-Za-z0-9_-]+\.ts$/.test(file);
-          })
-          .map(file => file.replace('.ts', ''));
-        
-        console.log('\n📊 Available Endpoints:');
-        endpoints.forEach(endpoint => {
-          if (typeof endpoint === 'string' && /^[A-Za-z0-9_-]+$/.test(endpoint)) {
-            console.log(`  • http://localhost:${CONFIG.PORT}/api/${endpoint}`);
-          }
-        });
-      } catch (error) {
-        logger.warn('Failed to list API endpoints safely', error);
-      }
-=======
     // List endpoints safely
     const apiDir = join(__dirname, 'api');
     try {
@@ -995,7 +888,6 @@
       }
     } catch {
       console.log('\n📊 API directory not found or inaccessible');
->>>>>>> a3f199d9
     }
     
     console.log(`\n🔍 Health: http://localhost:${CONFIG.PORT}/health`);
