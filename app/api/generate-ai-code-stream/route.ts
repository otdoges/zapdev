import { NextRequest, NextResponse } from 'next/server';
import { createGroq } from '@ai-sdk/groq';
import { createAnthropic } from '@ai-sdk/anthropic';
import { createOpenAI } from '@ai-sdk/openai';
import { createGoogleGenerativeAI } from '@ai-sdk/google';
import { streamText } from 'ai';
import type { SandboxState } from '@/types/sandbox';
import { selectFilesForEdit, getFileContents, formatFilesForAI } from '@/lib/context-selector';
import { executeSearchPlan, formatSearchResultsForAI, selectTargetFile } from '@/lib/file-search-executor';
import { FileManifest } from '@/types/file-manifest';
import type { ConversationState, ConversationMessage, ConversationEdit } from '@/types/conversation';
import { appConfig } from '@/config/app.config';
import { logStateChange, logStateValidation, logRequestCycle } from '@/lib/debug-logger';
import { getSystemPrompt, getDecisionMakingPrompt, SystemPromptOptions } from '@/lib/system-prompts';
import { DesignWorkflowEngine } from '@/lib/design-workflow-engine';
import { DesignTeamRequest } from '@/lib/design-character-system';
import { autumn } from '@/convex/autumn';
import { handleUsageLimit, FEATURE_IDS } from '@/lib/usage-limits';
import { getAuth } from '@clerk/nextjs/server';

const groq = createGroq({
  apiKey: process.env.GROQ_API_KEY,
});

const anthropic = createAnthropic({
  apiKey: process.env.ANTHROPIC_API_KEY,
  baseURL: process.env.ANTHROPIC_BASE_URL || 'https://api.anthropic.com/v1',
});

const googleGenerativeAI = createGoogleGenerativeAI({
  apiKey: process.env.GEMINI_API_KEY,
});

const openai = createOpenAI({
  apiKey: process.env.OPENAI_API_KEY,
});

// Helper function to analyze user preferences from conversation history
function analyzeUserPreferences(messages: ConversationMessage[]): {
  commonPatterns: string[];
  preferredEditStyle: 'targeted' | 'comprehensive';
} {
  const userMessages = messages.filter(m => m.role === 'user');
  const patterns: string[] = [];
  
  // Count edit-related keywords
  let targetedEditCount = 0;
  let comprehensiveEditCount = 0;
  
  userMessages.forEach(msg => {
    const content = msg.content.toLowerCase();
    
    // Check for targeted edit patterns
    if (content.match(/\b(update|change|fix|modify|edit|remove|delete)\s+(\w+\s+)?(\w+)\b/)) {
      targetedEditCount++;
    }
    
    // Check for comprehensive edit patterns
    if (content.match(/\b(rebuild|recreate|redesign|overhaul|refactor)\b/)) {
      comprehensiveEditCount++;
    }
    
    // Extract common request patterns
    if (content.includes('hero')) patterns.push('hero section edits');
    if (content.includes('header')) patterns.push('header modifications');
    if (content.includes('color') || content.includes('style')) patterns.push('styling changes');
    if (content.includes('button')) patterns.push('button updates');
    if (content.includes('animation')) patterns.push('animation requests');
  });
  
  return {
    commonPatterns: [...new Set(patterns)].slice(0, 3), // Top 3 unique patterns
    preferredEditStyle: targetedEditCount > comprehensiveEditCount ? 'targeted' : 'comprehensive'
  };
}

// Helper function to infer project type from context
function inferProjectTypeFromContext(context: any): DesignTeamRequest['projectType'] {
  if (!context) return 'web-app';
  
  // Check current files for project type indicators
  const files = context.currentFiles ? Object.keys(context.currentFiles) : [];
  
  if (files.some(f => f.includes('dashboard') || f.includes('admin'))) return 'dashboard';
  if (files.some(f => f.includes('landing') || f.includes('home'))) return 'landing-page';
  if (files.some(f => f.includes('mobile') || f.includes('native'))) return 'mobile-app';
  
  return 'web-app'; // default
}

// Helper function to extract target audience from prompt
function extractTargetAudience(prompt: string): string | undefined {
  const audienceKeywords = [
    'users', 'customers', 'clients', 'developers', 'business', 'professionals', 
    'students', 'beginners', 'experts', 'team', 'audience', 'visitors'
  ];
  
  const sentences = prompt.split(/[.!?]/);
  
  for (const sentence of sentences) {
    for (const keyword of audienceKeywords) {
      if (sentence.toLowerCase().includes(keyword)) {
        // Extract the sentence that mentions the audience
        return sentence.trim();
      }
    }
  }
  
  return undefined;
}

// Helper functions for enhanced reasoning
function shouldEnhanceWithSearch(prompt: string, isEdit: boolean): boolean {
  // Only enhance with search for complex, non-edit requests
  if (isEdit) return false;
  
  const searchIndicators = [
    'best practice', 'how to', 'tutorial', 'example', 'documentation',
    'modern', 'latest', 'current', 'recommended', 'industry standard',
    'optimize', 'performance', 'security', 'accessibility'
  ];
  
  const lowerPrompt = prompt.toLowerCase();
  return searchIndicators.some(indicator => lowerPrompt.includes(indicator)) ||
         prompt.split(' ').length > 15; // Complex requests likely benefit from search
}

function extractSearchQuery(prompt: string): string {
  // Extract key terms for search
  const words = prompt.toLowerCase().split(/\W+/).filter(word => word.length > 3);
  const importantWords = words.filter(word => 
    !['that', 'this', 'with', 'from', 'they', 'have', 'been', 'will', 'would', 'could', 'should', 'want', 'need'].includes(word)
  );
  
  // Look for framework/technology mentions
  const frameworks = ['react', 'vue', 'angular', 'next', 'nuxt', 'svelte', 'typescript', 'javascript'];
  const mentionedFramework = frameworks.find(fw => prompt.toLowerCase().includes(fw));
  
  // Create focused search query
  const keyTerms = importantWords.slice(0, 4).join(' ');
  return mentionedFramework ? `${keyTerms} ${mentionedFramework}` : keyTerms;
}

declare global {
  var sandboxState: SandboxState;
  var conversationState: ConversationState | null;
}

export async function POST(request: NextRequest) {
  const startTime = Date.now();
  
  try {
<<<<<<< HEAD
    const { prompt, model = 'moonshotai/kimi-k2-instruct-0905', context, isEdit = false } = await request.json();
=======
    // Check usage limits with Autumn before processing
    const auth = getAuth(request);
    if (!auth.userId) {
      return NextResponse.json({ error: 'Unauthorized' }, { status: 401 });
    }

    // Mock context for Autumn - in a real app, you'd pass actual Convex context
    const mockCtx = { auth: { getUserIdentity: () => ({ subject: auth.userId, name: '', email: '' }) } };
    const usageCheck = await autumn.check(mockCtx, {
      featureId: FEATURE_IDS.AI_MESSAGES
    });

    const limitResponse = handleUsageLimit(usageCheck, FEATURE_IDS.AI_MESSAGES);
    if (limitResponse) return limitResponse;

    const { prompt, model = 'openai/gpt-oss-20b', context, isEdit = false } = await request.json();
>>>>>>> 8f63cea3
    
    // Log initial request
    logStateChange('generate-ai-code-stream', 'REQUEST_START', {
      prompt: prompt?.substring(0, 100) + '...',
      model,
      isEdit,
      hasContext: !!context,
      sandboxId: context?.sandboxId
    });
    
    console.log('[generate-ai-code-stream] Received request:');
    console.log('[generate-ai-code-stream] - prompt:', prompt);
    console.log('[generate-ai-code-stream] - isEdit (frontend):', isEdit);
    console.log('[generate-ai-code-stream] - context.sandboxId:', context?.sandboxId);
    console.log('[generate-ai-code-stream] - context.currentFiles:', context?.currentFiles ? Object.keys(context.currentFiles) : 'none');
    console.log('[generate-ai-code-stream] - currentFiles count:', context?.currentFiles ? Object.keys(context.currentFiles).length : 0);
    
    // IMPROVED: Validate and determine correct isEdit flag based on multiple sources
    let actualIsEdit = isEdit;
    console.log('[generate-ai-code-stream] Validating edit context...');
    
    // Check if we have existing files in global state
    const hasGlobalFiles = global.sandboxState?.fileCache?.files && Object.keys(global.sandboxState.fileCache.files).length > 0;
    const hasExistingFilesSet = global.existingFiles && global.existingFiles.size > 0;
    const hasConversationEdits = global.conversationState?.context?.edits && global.conversationState.context.edits.length > 0;
    
    // Override isEdit if we have clear evidence of existing project state
    if (!actualIsEdit && (hasGlobalFiles || hasExistingFilesSet || hasConversationEdits)) {
      console.log('[generate-ai-code-stream] Frontend reported isEdit=false but backend has existing project state:');
      console.log('[generate-ai-code-stream] - Global file cache:', hasGlobalFiles ? Object.keys(global.sandboxState?.fileCache?.files || {}).length : 0, 'files');
      console.log('[generate-ai-code-stream] - Existing files set:', hasExistingFilesSet ? global.existingFiles?.size || 0 : 0, 'files');
      console.log('[generate-ai-code-stream] - Conversation edits:', hasConversationEdits ? global.conversationState?.context?.edits?.length || 0 : 0, 'edits');
      actualIsEdit = true;
      console.log('[generate-ai-code-stream] CORRECTED: Setting isEdit=true based on backend state');
    } else if (actualIsEdit && !hasGlobalFiles && !hasExistingFilesSet && !hasConversationEdits) {
      console.log('[generate-ai-code-stream] Frontend reported isEdit=true but no backend state found - may be initial generation');
      // Keep actualIsEdit as true but note the inconsistency
      console.log('[generate-ai-code-stream] WARNING: State inconsistency detected between frontend and backend');
    }
    
    console.log('[generate-ai-code-stream] Final isEdit determination:', actualIsEdit);
    
    // IMPROVED: Add state synchronization mechanisms and validation
    console.log('[generate-ai-code-stream] Performing state validation and synchronization...');
    
    // Validate global state consistency
    const stateValidation = {
      sandboxStateExists: !!global.sandboxState,
      fileCacheExists: !!global.sandboxState?.fileCache,
      fileCacheHasFiles: !!(global.sandboxState?.fileCache?.files && Object.keys(global.sandboxState.fileCache.files).length > 0),
      existingFilesSetExists: !!global.existingFiles,
      existingFilesSetSize: global.existingFiles?.size || 0,
      activeSandboxExists: !!global.activeSandbox,
      conversationStateExists: !!global.conversationState,
      conversationHasMessages: !!(global.conversationState?.context?.messages && global.conversationState.context.messages.length > 0),
      conversationHasEdits: !!(global.conversationState?.context?.edits && global.conversationState.context.edits.length > 0)
    };
    
    console.log('[generate-ai-code-stream] State validation results:', stateValidation);
    logStateValidation('generate-ai-code-stream', stateValidation);
    
    // Detect state inconsistencies and attempt recovery
    if (actualIsEdit) {
      const expectedStateForEdit = stateValidation.fileCacheHasFiles || stateValidation.existingFilesSetSize > 0 || stateValidation.conversationHasEdits;
      
      if (!expectedStateForEdit) {
        console.warn('[generate-ai-code-stream] WARNING: Edit mode but no file state found - attempting recovery...');
        
        // Try to recover state from sandbox if we have one
        if (context?.sandboxId && !stateValidation.fileCacheHasFiles) {
          console.log('[generate-ai-code-stream] Attempting to recover file state from sandbox...');
          
          try {
            // Force refresh of file cache by calling get-sandbox-files
            const baseUrl = process.env.NEXT_PUBLIC_APP_URL || (request.headers.get('host') ? `https://${request.headers.get('host')}` : 'https://zapdev.link');
            const filesUrl = `${baseUrl}/api/get-sandbox-files`;
            
            const recoveryResponse = await fetch(filesUrl, {
              method: 'GET',
              headers: { 'Content-Type': 'application/json' }
            });
            
            if (recoveryResponse.ok) {
              const recoveryData = await recoveryResponse.json();
              
              if (recoveryData.success && recoveryData.files && Object.keys(recoveryData.files).length > 0) {
                console.log('[generate-ai-code-stream] Successfully recovered', Object.keys(recoveryData.files).length, 'files from sandbox');
                
                // Update global state with recovered data
                if (!global.sandboxState) {
                  global.sandboxState = { fileCache: { files: {}, lastSync: Date.now(), sandboxId: context.sandboxId } } as any;
                }
                
                if (global.sandboxState.fileCache) {
                  for (const [path, content] of Object.entries(recoveryData.files)) {
                    const normalizedPath = path.replace('/home/user/app/', '');
                    global.sandboxState.fileCache.files[normalizedPath] = {
                      content: content as string,
                      lastModified: Date.now()
                    };
                  }
                  global.sandboxState.fileCache.lastSync = Date.now();
                }
                
                if (recoveryData.manifest && global.sandboxState.fileCache) {
                  global.sandboxState.fileCache.manifest = recoveryData.manifest;
                }
                
                console.log('[generate-ai-code-stream] State recovery complete - file cache updated');
              } else {
                console.warn('[generate-ai-code-stream] State recovery failed - no files found in sandbox');
              }
            } else {
              console.warn('[generate-ai-code-stream] State recovery request failed:', recoveryResponse.status);
            }
          } catch (recoveryError) {
            console.error('[generate-ai-code-stream] State recovery error:', recoveryError);
            // Continue with existing state - don't fail the request
          }
        }
      }
    }
    
    // Log final state after validation/recovery
    const finalStateValidation = {
      sandboxStateExists: !!global.sandboxState,
      fileCacheExists: !!global.sandboxState?.fileCache,
      fileCacheHasFiles: !!(global.sandboxState?.fileCache?.files && Object.keys(global.sandboxState.fileCache.files).length > 0),
      fileCacheSize: global.sandboxState?.fileCache?.files ? Object.keys(global.sandboxState.fileCache.files).length : 0,
      existingFilesSetSize: global.existingFiles?.size || 0,
      activeSandboxExists: !!global.activeSandbox
    };
    console.log('[generate-ai-code-stream] Final state after validation/recovery:', finalStateValidation);
    logStateValidation('generate-ai-code-stream', finalStateValidation);
    
    // Initialize conversation state if not exists
    if (!global.conversationState) {
      global.conversationState = {
        conversationId: `conv-${Date.now()}`,
        startedAt: Date.now(),
        lastUpdated: Date.now(),
        context: {
          messages: [],
          edits: [],
          projectEvolution: { majorChanges: [] },
          userPreferences: {}
        }
      };
    }
    
    // Add user message to conversation history
    const userMessage: ConversationMessage = {
      id: `msg-${Date.now()}`,
      role: 'user',
      content: prompt,
      timestamp: Date.now(),
      metadata: {
        sandboxId: context?.sandboxId
      }
    };
    global.conversationState.context.messages.push(userMessage);
    
    // Clean up old messages to prevent unbounded growth
    if (global.conversationState.context.messages.length > 20) {
      // Keep only the last 15 messages
      global.conversationState.context.messages = global.conversationState.context.messages.slice(-15);
      console.log('[generate-ai-code-stream] Trimmed conversation history to prevent context overflow');
    }
    
    // Clean up old edits
    if (global.conversationState.context.edits.length > 10) {
      global.conversationState.context.edits = global.conversationState.context.edits.slice(-8);
    }
    
    // Debug: Show a sample of actual file content
    if (context?.currentFiles && Object.keys(context.currentFiles).length > 0) {
      const firstFile = Object.entries(context.currentFiles)[0];
      console.log('[generate-ai-code-stream] - sample file:', firstFile[0]);
      console.log('[generate-ai-code-stream] - sample content preview:', 
        typeof firstFile[1] === 'string' ? firstFile[1].substring(0, 100) + '...' : 'not a string');
    }
    
    if (!prompt) {
      return NextResponse.json({ 
        success: false, 
        error: 'Prompt is required' 
      }, { status: 400 });
    }
    
    // Create a stream for real-time updates
    const encoder = new TextEncoder();
    const stream = new TransformStream();
    const writer = stream.writable.getWriter();
    
    // Function to send progress updates
    const sendProgress = async (data: any) => {
      const message = `data: ${JSON.stringify(data)}\n\n`;
      await writer.write(encoder.encode(message));
    };
    
    // Start processing in background
    (async () => {
      try {
        // Send initial status
        await sendProgress({ type: 'status', message: 'Initializing AI...' });
        
        // No keep-alive needed - sandbox provisioned for 10 minutes
        
        // Check if we have a file manifest for edit mode
        let editContext = null;
        let enhancedSystemPrompt = '';
        
        if (actualIsEdit) {
          console.log('[generate-ai-code-stream] Edit mode detected - starting agentic search workflow');
          console.log('[generate-ai-code-stream] Has fileCache:', !!global.sandboxState?.fileCache);
          console.log('[generate-ai-code-stream] Has manifest:', !!global.sandboxState?.fileCache?.manifest);
          
          const manifest: FileManifest | undefined = global.sandboxState?.fileCache?.manifest;
          
          if (manifest) {
            await sendProgress({ type: 'status', message: '🔍 Creating search plan...' });
            
            const fileContents = global.sandboxState.fileCache?.files || {};
            console.log('[generate-ai-code-stream] Files available for search:', Object.keys(fileContents).length);
            
            // STEP 1: Get search plan from AI
            try {
              const baseUrl = process.env.NEXT_PUBLIC_APP_URL || (request.headers.get('host') ? `https://${request.headers.get('host')}` : 'https://zapdev.link');
              const intentResponse = await fetch(`${baseUrl}/api/analyze-edit-intent`, {
                method: 'POST',
                headers: { 'Content-Type': 'application/json' },
                body: JSON.stringify({ prompt, manifest, model })
              });
              
              if (intentResponse.ok) {
                const { searchPlan } = await intentResponse.json();
                console.log('[generate-ai-code-stream] Search plan received:', searchPlan);
                
                await sendProgress({ 
                  type: 'status', 
                  message: `🔎 Searching for: "${searchPlan.searchTerms.join('", "')}"`
                });
                
                // STEP 2: Execute the search plan
                const searchExecution = executeSearchPlan(searchPlan, 
                  Object.fromEntries(
                    Object.entries(fileContents).map(([path, data]) => [
                      path.startsWith('/') ? path : `/home/user/app/${path}`,
                      data.content
                    ])
                  )
                );
                
                console.log('[generate-ai-code-stream] Search execution:', {
                  success: searchExecution.success,
                  resultsCount: searchExecution.results.length,
                  filesSearched: searchExecution.filesSearched,
                  time: searchExecution.executionTime + 'ms'
                });
                
                if (searchExecution.success && searchExecution.results.length > 0) {
                  // STEP 3: Select the best target file
                  const target = selectTargetFile(searchExecution.results, searchPlan.editType);
                  
                  if (target) {
                    await sendProgress({ 
                      type: 'status', 
                      message: `✅ Found code in ${target.filePath.split('/').pop()} at line ${target.lineNumber}`
                    });
                    
                    console.log('[generate-ai-code-stream] Target selected:', target);
                    
                    // Build enhanced context with search results
                    enhancedSystemPrompt = `
${formatSearchResultsForAI(searchExecution.results)}

SURGICAL EDIT INSTRUCTIONS:
You have been given the EXACT location of the code to edit.
- File: ${target.filePath}
- Line: ${target.lineNumber}
- Reason: ${target.reason}

Make ONLY the change requested by the user. Do not modify any other code.
User request: "${prompt}"`;
                    
                    // Set up edit context with just this one file
                    editContext = {
                      primaryFiles: [target.filePath],
                      contextFiles: [],
                      systemPrompt: enhancedSystemPrompt,
                      editIntent: {
                        type: searchPlan.editType,
                        description: searchPlan.reasoning,
                        targetFiles: [target.filePath],
                        confidence: 0.95, // High confidence since we found exact location
                        searchTerms: searchPlan.searchTerms
                      }
                    };
                    
                    console.log('[generate-ai-code-stream] Surgical edit context created');
                  }
                } else {
                  // Search failed - fall back to old behavior but inform user
                  console.warn('[generate-ai-code-stream] Search found no results, falling back to broader context');
                  await sendProgress({ 
                    type: 'status', 
                    message: '⚠️ Could not find exact match, using broader search...'
                  });
                }
              } else {
                console.error('[generate-ai-code-stream] Failed to get search plan');
              }
            } catch (error) {
              console.error('[generate-ai-code-stream] Error in agentic search workflow:', error);
              await sendProgress({ 
                type: 'status', 
                message: '⚠️ Search workflow error, falling back to keyword method...'
              });
              // Fall back to old method on any error if we have a manifest
              if (manifest) {
                editContext = selectFilesForEdit(prompt, manifest);
              }
            }
          } else {
            // Fall back to old method if AI analysis fails
            console.warn('[generate-ai-code-stream] AI intent analysis failed, falling back to keyword method');
            if (manifest) {
              editContext = selectFilesForEdit(prompt, manifest);
            } else {
              console.log('[generate-ai-code-stream] No manifest available for fallback');
              await sendProgress({ 
                type: 'status', 
                message: '⚠️ No file manifest available, will use broad context'
              });
            }
          }
          
          // If we got an edit context from any method, use its system prompt
          if (editContext) {
            enhancedSystemPrompt = editContext.systemPrompt;
            
            await sendProgress({ 
              type: 'status', 
              message: `Identified edit type: ${editContext.editIntent?.description || 'Code modification'}`
            });
          } else if (!manifest) {
            console.log('[generate-ai-code-stream] WARNING: No manifest available for edit mode!');
            
            // Try to fetch files from sandbox if we have one
            if (global.activeSandbox) {
              await sendProgress({ type: 'status', message: 'Fetching current files from sandbox...' });
              
              try {
                // Fetch files directly from sandbox
                const baseUrl = process.env.NEXT_PUBLIC_APP_URL || (request.headers.get('host') ? `https://${request.headers.get('host')}` : 'https://zapdev.link');
                const filesResponse = await fetch(`${baseUrl}/api/get-sandbox-files`, {
                  method: 'GET',
                  headers: { 'Content-Type': 'application/json' }
                });
                
                if (filesResponse.ok) {
                  const filesData = await filesResponse.json();
                  
                  if (filesData.success && filesData.manifest) {
                    console.log('[generate-ai-code-stream] Successfully fetched manifest from sandbox');
                    const manifest = filesData.manifest;
                    
                    // Now try to analyze edit intent with the fetched manifest
                    try {
                      const intentResponse = await fetch(`${process.env.NEXT_PUBLIC_APP_URL || 'http://localhost:3000'}/api/analyze-edit-intent`, {
                        method: 'POST',
                        headers: { 'Content-Type': 'application/json' },
                        body: JSON.stringify({ prompt, manifest, model })
                      });
                      
                      if (intentResponse.ok) {
                        const { searchPlan } = await intentResponse.json();
                        console.log('[generate-ai-code-stream] Search plan received (after fetch):', searchPlan);
                        
                        // For now, fall back to keyword search since we don't have file contents for search execution
                        // This path happens when no manifest was initially available
                        let targetFiles: string[] = [];
                        if (!searchPlan || searchPlan.searchTerms.length === 0) {
                          console.warn('[generate-ai-code-stream] No target files after fetch, searching for relevant files');
                          
                          const promptLower = prompt.toLowerCase();
                          const allFilePaths = Object.keys(manifest.files);
                          
                          // Look for component names mentioned in the prompt
                          if (promptLower.includes('hero')) {
                            targetFiles = allFilePaths.filter(p => p.toLowerCase().includes('hero'));
                          } else if (promptLower.includes('header')) {
                            targetFiles = allFilePaths.filter(p => p.toLowerCase().includes('header'));
                          } else if (promptLower.includes('footer')) {
                            targetFiles = allFilePaths.filter(p => p.toLowerCase().includes('footer'));
                          } else if (promptLower.includes('nav')) {
                            targetFiles = allFilePaths.filter(p => p.toLowerCase().includes('nav'));
                          } else if (promptLower.includes('button')) {
                            targetFiles = allFilePaths.filter(p => p.toLowerCase().includes('button'));
                          }
                          
                          if (targetFiles.length > 0) {
                            console.log('[generate-ai-code-stream] Found target files by keyword search after fetch:', targetFiles);
                          }
                        }
                        
                        const allFiles = Object.keys(manifest.files)
                          .filter(path => !targetFiles.includes(path));
                        
                        editContext = {
                          primaryFiles: targetFiles,
                          contextFiles: allFiles,
                          systemPrompt: `
You are an expert senior software engineer performing a surgical, context-aware code modification. Your primary directive is **precision and preservation**.

Think of yourself as a surgeon making a precise incision, not a construction worker demolishing a wall.

## Search-Based Edit
Search Terms: ${searchPlan?.searchTerms?.join(', ') || 'keyword-based'}
Edit Type: ${searchPlan?.editType || 'UPDATE_COMPONENT'}
Reasoning: ${searchPlan?.reasoning || 'Modifying based on user request'}

Files to Edit: ${targetFiles.join(', ') || 'To be determined'}
User Request: "${prompt}"

## Your Mandatory Thought Process (Execute Internally):
Before writing ANY code, you MUST follow these steps:

1. **Understand Intent:**
   - What is the user's core goal? (adding feature, fixing bug, changing style?)
   - Does the conversation history provide extra clues?

2. **Locate the Code:**
   - First examine the Primary Files provided
   - Check the "ALL PROJECT FILES" list to find the EXACT file name
   - "nav" might be Navigation.tsx, NavBar.tsx, Nav.tsx, or Header.tsx
   - DO NOT create a new file if a similar one exists!

3. **Plan the Changes (Mental Diff):**
   - What is the *minimal* set of changes required?
   - Which exact lines need to be added, modified, or deleted?
   - Will this require new packages?

4. **Verify Preservation:**
   - What existing code, props, state, and logic must NOT be touched?
   - How can I make my change without disrupting surrounding code?

5. **Construct the Final Code:**
   - Only after completing steps above, generate the final code
   - Provide the ENTIRE file content with modifications integrated

## Critical Rules & Constraints:

**PRESERVATION IS KEY:** You MUST NOT rewrite entire components or files. Integrate your changes into the existing code. Preserve all existing logic, props, state, and comments not directly related to the user's request.

**MINIMALISM:** Only output files you have actually changed. If a file doesn't need modification, don't include it.

**COMPLETENESS:** Each file must be COMPLETE from first line to last:
- NEVER TRUNCATE - Include EVERY line
- NO ellipsis (...) to skip content
- ALL imports, functions, JSX, and closing tags must be present
- The file MUST be runnable

**SURGICAL PRECISION:**
- Change ONLY what's explicitly requested
- If user says "change background to green", change ONLY the background class
- 99% of the original code should remain untouched
- NO refactoring, reformatting, or "improvements" unless requested

**NO CONVERSATION:** Your output must contain ONLY the code. No explanations or apologies.

## EXAMPLES:

### CORRECT APPROACH for "change hero background to blue":
<thinking>
I need to change the background color of the Hero component. Looking at the file, I see the main div has 'bg-gray-900'. I will change ONLY this to 'bg-blue-500' and leave everything else exactly as is.
</thinking>

Then return the EXACT same file with only 'bg-gray-900' changed to 'bg-blue-500'.

### WRONG APPROACH (DO NOT DO THIS):
- Rewriting the Hero component from scratch
- Changing the structure or reorganizing imports
- Adding or removing unrelated code
- Reformatting or "cleaning up" the code

Remember: You are a SURGEON making a precise incision, not an artist repainting the canvas!`,
                          editIntent: {
                            type: searchPlan?.editType || 'UPDATE_COMPONENT',
                            targetFiles: targetFiles,
                            confidence: searchPlan ? 0.85 : 0.6,
                            description: searchPlan?.reasoning || 'Keyword-based file selection',
                            suggestedContext: []
                          }
                        };
                        
                        enhancedSystemPrompt = editContext.systemPrompt;
                        
                        await sendProgress({ 
                          type: 'status', 
                          message: `Identified edit type: ${editContext.editIntent.description}`
                        });
                      }
                    } catch (error) {
                      console.error('[generate-ai-code-stream] Error analyzing intent after fetch:', error);
                    }
                  } else {
                    console.error('[generate-ai-code-stream] Failed to get manifest from sandbox files');
                  }
                } else {
                  console.error('[generate-ai-code-stream] Failed to fetch sandbox files:', filesResponse.status);
                }
              } catch (error) {
                console.error('[generate-ai-code-stream] Error fetching sandbox files:', error);
                await sendProgress({ 
                  type: 'warning', 
                  message: 'Could not analyze existing files for targeted edits. Proceeding with general edit mode.'
                });
              }
            } else {
              console.log('[generate-ai-code-stream] No active sandbox to fetch files from');
              await sendProgress({ 
                type: 'warning', 
                message: 'No existing files found. Consider generating initial code first.'
              });
            }
          }
        }
        
        // Build conversation context for system prompt
        let conversationContext = '';
        if (global.conversationState && global.conversationState.context.messages.length > 1) {
          console.log('[generate-ai-code-stream] Building conversation context');
          console.log('[generate-ai-code-stream] Total messages:', global.conversationState.context.messages.length);
          console.log('[generate-ai-code-stream] Total edits:', global.conversationState.context.edits.length);
          
          conversationContext = `\n\n## Conversation History (Recent)\n`;
          
          // Include only the last 3 edits to save context
          const recentEdits = global.conversationState.context.edits.slice(-3);
          if (recentEdits.length > 0) {
            console.log('[generate-ai-code-stream] Including', recentEdits.length, 'recent edits in context');
            conversationContext += `\n### Recent Edits:\n`;
            recentEdits.forEach(edit => {
              conversationContext += `- "${edit.userRequest}" → ${edit.editType} (${edit.targetFiles.map(f => f.split('/').pop()).join(', ')})\n`;
            });
          }
          
          // Include recently created files - CRITICAL for preventing duplicates
          const recentMsgs = global.conversationState.context.messages.slice(-5);
          const recentlyCreatedFiles: string[] = [];
          recentMsgs.forEach(msg => {
            if (msg.metadata?.editedFiles) {
              recentlyCreatedFiles.push(...msg.metadata.editedFiles);
            }
          });
          
          if (recentlyCreatedFiles.length > 0) {
            const uniqueFiles = [...new Set(recentlyCreatedFiles)];
            conversationContext += `\n### 🚨 RECENTLY CREATED/EDITED FILES (DO NOT RECREATE THESE):\n`;
            uniqueFiles.forEach(file => {
              conversationContext += `- ${file}\n`;
            });
            conversationContext += `\nIf the user mentions any of these components, UPDATE the existing file!\n`;
          }
          
          // Include only last 5 messages for context (reduced from 10)
          const recentMessages = recentMsgs;
          if (recentMessages.length > 2) { // More than just current message
            conversationContext += `\n### Recent Messages:\n`;
            recentMessages.slice(0, -1).forEach(msg => { // Exclude current message
              if (msg.role === 'user') {
                const truncatedContent = msg.content.length > 100 ? msg.content.substring(0, 100) + '...' : msg.content;
                conversationContext += `- "${truncatedContent}"\n`;
              }
            });
          }
          
          // Include only last 2 major changes
          const majorChanges = global.conversationState.context.projectEvolution.majorChanges.slice(-2);
          if (majorChanges.length > 0) {
            conversationContext += `\n### Recent Changes:\n`;
            majorChanges.forEach(change => {
              conversationContext += `- ${change.description}\n`;
            });
          }
          
          // Keep user preferences - they're concise
          const userPrefs = analyzeUserPreferences(global.conversationState.context.messages);
          if (userPrefs.commonPatterns.length > 0) {
            conversationContext += `\n### User Preferences:\n`;
            conversationContext += `- Edit style: ${userPrefs.preferredEditStyle}\n`;
          }
          
          // Limit total conversation context length
          if (conversationContext.length > 2000) {
            conversationContext = conversationContext.substring(0, 2000) + '\n[Context truncated to prevent length errors]';
          }
        }
        
        // Build system prompt with conversation awareness using ZapDev prompts
        
        // Use ZapDev system prompt as base
        const systemPromptOptions: SystemPromptOptions = {
          performanceFocus: true,
          includeTeamLead: false, // Keep it simple for free tier
          allowLongCodeByDefault: true // Code generation needs full implementation
        };
        
        // Check if this should use design team workflow
        const designEngine = DesignWorkflowEngine.getInstance();
        const shouldUseDesignTeam = designEngine.shouldUseDesignWorkflow(prompt);
        
        let baseSystemPrompt = getSystemPrompt(systemPromptOptions);
        const decisionPrompt = actualIsEdit ? `\n\n${getDecisionMakingPrompt()}` : '';
        
        // If design team workflow is detected, modify system prompt
        if (shouldUseDesignTeam) {
          await sendProgress({ 
            type: 'status', 
            message: '🎨 Activating design team collaboration...' 
          });
          
          // Process with design team
          const designRequest: DesignTeamRequest = {
            designBrief: prompt,
            projectType: inferProjectTypeFromContext(context),
            targetAudience: extractTargetAudience(prompt),
            discussionStyle: 'collaborative'
          };
          
          const designResult = await designEngine.processDesignRequest(prompt, designRequest);
          
          if (designResult.useDesignWorkflow) {
            await sendProgress({ 
              type: 'status', 
              message: `👥 Design team assembled: ${designResult.selectedCharacters?.map(id => 
                designEngine['characterSystem'].getCharacter(id)?.name
              ).join(', ')}` 
            });
            
            baseSystemPrompt = `${baseSystemPrompt}

🎨 DESIGN TEAM MODE ACTIVATED 🎨
You are now part of a multi-character design team using specialized personas.
Selected characters: ${designResult.selectedCharacters?.join(', ')}
Estimated workflow time: ${designResult.estimatedTime} minutes
This request will be processed using collaborative design thinking with multiple perspectives.

The design team approach means:
- Multiple specialized design perspectives will be considered
- Character-based expertise areas will guide the response
- Collaborative design discussion patterns will be used
- Design decisions will be validated by team consensus`;
          }
        }
        
        const systemPrompt = `${baseSystemPrompt}${decisionPrompt}

CONVERSATION CONTEXT:
${conversationContext}

🚨 CRITICAL RULES - YOUR MOST IMPORTANT INSTRUCTIONS:
1. **DO EXACTLY WHAT IS ASKED - NOTHING MORE, NOTHING LESS**
   - Don't add features not requested
   - Don't fix unrelated issues
   - Don't improve things not mentioned
2. **CHECK App.jsx FIRST** - ALWAYS see what components exist before creating new ones
3. **NAVIGATION LIVES IN Header.jsx** - Don't create Nav.jsx if Header exists with nav
4. **USE STANDARD TAILWIND CLASSES ONLY**:
   - ✅ CORRECT: bg-white, text-black, bg-blue-500, bg-gray-100, text-gray-900
   - ❌ WRONG: bg-background, text-foreground, bg-primary, bg-muted, text-secondary
   - Use ONLY classes from the official Tailwind CSS documentation
5. **FILE COUNT LIMITS**:
   - Simple style/text change = 1 file ONLY
   - New component = 2 files MAX (component + parent)
   - If >3 files, YOU'RE DOING TOO MUCH

COMPONENT RELATIONSHIPS (CHECK THESE FIRST):
- Navigation usually lives INSIDE Header.jsx, not separate Nav.jsx
- Logo is typically in Header, not standalone
- Footer often contains nav links already
- Menu/Hamburger is part of Header, not separate

PACKAGE USAGE RULES:
- DO NOT use react-router-dom unless user explicitly asks for routing
- For simple nav links in a single-page app, use scroll-to-section or href="#"
- Only add routing if building a multi-page application
- Common packages are auto-installed from your imports

WEBSITE CLONING REQUIREMENTS:
When recreating/cloning a website, you MUST include:
1. **Header with Navigation** - Usually Header.jsx containing nav
2. **Hero Section** - The main landing area (Hero.jsx)
3. **Main Content Sections** - Features, Services, About, etc.
4. **Footer** - Contact info, links, copyright (Footer.jsx)
5. **App.jsx** - Main app component that imports and uses all components

${actualIsEdit ? `CRITICAL: THIS IS AN EDIT TO AN EXISTING APPLICATION

YOU MUST FOLLOW THESE EDIT RULES:
0. NEVER create tailwind.config.js, vite.config.js, package.json, or any other config files - they already exist!
1. DO NOT regenerate the entire application
2. DO NOT create files that already exist (like App.jsx, index.css, tailwind.config.js)
3. ONLY edit the EXACT files needed for the requested change - NO MORE, NO LESS
4. If the user says "update the header", ONLY edit the Header component - DO NOT touch Footer, Hero, or any other components
5. If the user says "change the color", ONLY edit the relevant style or component file - DO NOT "improve" other parts
6. If you're unsure which file to edit, choose the SINGLE most specific one related to the request
7. IMPORTANT: When adding new components or libraries:
   - Create the new component file
   - UPDATE ONLY the parent component that will use it
   - Example: Adding a Newsletter component means:
     * Create Newsletter.jsx
     * Update ONLY the file that will use it (e.g., Footer.jsx OR App.jsx) - NOT both
8. When adding npm packages:
   - Import them ONLY in the files where they're actually used
   - The system will auto-install missing packages

CRITICAL FILE MODIFICATION RULES - VIOLATION = FAILURE:
- **NEVER TRUNCATE FILES** - Always return COMPLETE files with ALL content
- **NO ELLIPSIS (...)** - Include every single line of code, no skipping
- Files MUST be complete and runnable - include ALL imports, functions, JSX, and closing tags
- Count the files you're about to generate
- If the user asked to change ONE thing, you should generate ONE file (or at most two if adding a new component)
- DO NOT "fix" or "improve" files that weren't mentioned in the request
- DO NOT update multiple components when only one was requested
- DO NOT add features the user didn't ask for
- RESIST the urge to be "helpful" by updating related files

CRITICAL: DO NOT REDESIGN OR REIMAGINE COMPONENTS
- "update" means make a small change, NOT redesign the entire component
- "change X to Y" means ONLY change X to Y, nothing else
- "fix" means repair what's broken, NOT rewrite everything
- "remove X" means delete X from the existing file, NOT create a new file
- "delete X" means remove X from where it currently exists
- Preserve ALL existing functionality and design unless explicitly asked to change it

NEVER CREATE NEW FILES WHEN THE USER ASKS TO REMOVE/DELETE SOMETHING
If the user says "remove X", you must:
1. Find which existing file contains X
2. Edit that file to remove X
3. DO NOT create any new files

${editContext ? `
TARGETED EDIT MODE ACTIVE
- Edit Type: ${editContext.editIntent.type}
- Confidence: ${editContext.editIntent.confidence}
- Files to Edit: ${editContext.primaryFiles.join(', ')}

🚨 CRITICAL RULE - VIOLATION WILL RESULT IN FAILURE 🚨
YOU MUST ***ONLY*** GENERATE THE FILES LISTED ABOVE!

ABSOLUTE REQUIREMENTS:
1. COUNT the files in "Files to Edit" - that's EXACTLY how many files you must generate
2. If "Files to Edit" shows ONE file, generate ONLY that ONE file
3. DO NOT generate App.jsx unless it's EXPLICITLY listed in "Files to Edit"
4. DO NOT generate ANY components that aren't listed in "Files to Edit"
5. DO NOT "helpfully" update related files
6. DO NOT fix unrelated issues you notice
7. DO NOT improve code quality in files not being edited
8. DO NOT add bonus features

EXAMPLE VIOLATIONS (THESE ARE FAILURES):
❌ User says "update the hero" → You update Hero, Header, Footer, and App.jsx
❌ User says "change header color" → You redesign the entire header
❌ User says "fix the button" → You update multiple components
❌ Files to Edit shows "Hero.jsx" → You also generate App.jsx "to integrate it"
❌ Files to Edit shows "Header.jsx" → You also update Footer.jsx "for consistency"

CORRECT BEHAVIOR (THIS IS SUCCESS):
✅ User says "update the hero" → You ONLY edit Hero.jsx with the requested change
✅ User says "change header color" → You ONLY change the color in Header.jsx
✅ User says "fix the button" → You ONLY fix the specific button issue
✅ Files to Edit shows "Hero.jsx" → You generate ONLY Hero.jsx
✅ Files to Edit shows "Header.jsx, Nav.jsx" → You generate EXACTLY 2 files: Header.jsx and Nav.jsx

THE AI INTENT ANALYZER HAS ALREADY DETERMINED THE FILES.
DO NOT SECOND-GUESS IT.
DO NOT ADD MORE FILES.
ONLY OUTPUT THE EXACT FILES LISTED IN "Files to Edit".
` : ''}

VIOLATION OF THESE RULES WILL RESULT IN FAILURE!
` : ''}

CRITICAL INCREMENTAL UPDATE RULES:
- When the user asks for additions or modifications (like "add a videos page", "create a new component", "update the header"):
  - DO NOT regenerate the entire application
  - DO NOT recreate files that already exist unless explicitly asked
  - ONLY create/modify the specific files needed for the requested change
  - Preserve all existing functionality and files
  - If adding a new page/route, integrate it with the existing routing system
  - Reference existing components and styles rather than duplicating them
  - NEVER recreate config files (tailwind.config.js, vite.config.js, package.json, etc.)

IMPORTANT: When the user asks for edits or modifications:
- You have access to the current file contents in the context
- Make targeted changes to existing files rather than regenerating everything
- Preserve the existing structure and only modify what's requested
- If you need to see a specific file that's not in context, mention it

IMPORTANT: You have access to the full conversation context including:
- Previously scraped websites and their content
- Components already generated and applied
- The current project being worked on
- Recent conversation history
- Any Vite errors that need to be resolved

When the user references "the app", "the website", or "the site" without specifics, refer to:
1. The most recently scraped website in the context
2. The current project name in the context
3. The files currently in the sandbox

If you see scraped websites in the context, you're working on a clone/recreation of that site.

CRITICAL UI/UX RULES:
- NEVER use emojis in any code, text, console logs, or UI elements
- ALWAYS ensure responsive design using proper Tailwind classes (sm:, md:, lg:, xl:)
- ALWAYS use proper mobile-first responsive design patterns
- NEVER hardcode pixel widths - use relative units and responsive classes
- ALWAYS test that the layout works on mobile devices (320px and up)
- ALWAYS make sections full-width by default - avoid max-w-7xl or similar constraints
- For full-width layouts: use className="w-full" or no width constraint at all
- Only add max-width constraints when explicitly needed for readability (like blog posts)
- Prefer system fonts and clean typography
- Ensure all interactive elements have proper hover/focus states
- Use proper semantic HTML elements for accessibility

CRITICAL STYLING RULES - MUST FOLLOW:
- NEVER use inline styles with style={{ }} in JSX
- NEVER use <style jsx> tags or any CSS-in-JS solutions
- NEVER create App.css, Component.css, or any component-specific CSS files
- NEVER import './App.css' or any CSS files except index.css
- ALWAYS use Tailwind CSS classes for ALL styling
- ONLY create src/index.css with the @tailwind directives
- The ONLY CSS file should be src/index.css with:
  @tailwind base;
  @tailwind components;
  @tailwind utilities;
- Use Tailwind's full utility set: spacing, colors, typography, flexbox, grid, animations, etc.
- ALWAYS add smooth transitions and animations where appropriate:
  - Use transition-all, transition-colors, transition-opacity for hover states
  - Use animate-fade-in, animate-pulse, animate-bounce for engaging UI elements
  - Add hover:scale-105 or hover:scale-110 for interactive elements
  - Use transform and transition utilities for smooth interactions
- For complex layouts, combine Tailwind utilities rather than writing custom CSS
- NEVER use non-standard Tailwind classes like "border-border", "bg-background", "text-foreground", etc.
- Use standard Tailwind classes only:
  - For borders: use "border-gray-200", "border-gray-300", etc. NOT "border-border"
  - For backgrounds: use "bg-white", "bg-gray-100", etc. NOT "bg-background"
  - For text: use "text-gray-900", "text-black", etc. NOT "text-foreground"
- Examples of good Tailwind usage:
  - Buttons: className="px-4 py-2 bg-blue-600 text-white rounded-lg shadow-md hover:bg-blue-700 hover:shadow-lg transform hover:scale-105 transition-all duration-200"
  - Cards: className="bg-white rounded-lg shadow-md p-6 border border-gray-200 hover:shadow-xl transition-shadow duration-300"
  - Full-width sections: className="w-full px-4 sm:px-6 lg:px-8"
  - Constrained content (only when needed): className="max-w-7xl mx-auto px-4 sm:px-6 lg:px-8"
  - Dark backgrounds: className="min-h-screen bg-gray-900 text-white"
  - Hero sections: className="animate-fade-in-up"
  - Feature cards: className="transform hover:scale-105 transition-transform duration-300"
  - CTAs: className="animate-pulse hover:animate-none"

CRITICAL STRING AND SYNTAX RULES:
- ALWAYS escape apostrophes in strings: use \' instead of ' or use double quotes
- ALWAYS escape quotes properly in JSX attributes
- NEVER use curly quotes or smart quotes ('' "" '' "") - only straight quotes (' ")
- ALWAYS convert smart/curly quotes to straight quotes:
  - ' and ' → '
  - " and " → "
  - Any other Unicode quotes → straight quotes
- When strings contain apostrophes, either:
  1. Use double quotes: "you're" instead of 'you're'
  2. Escape the apostrophe: 'you\'re'
- When working with scraped content, ALWAYS sanitize quotes first
- Replace all smart quotes with straight quotes before using in code
- Be extra careful with user-generated content or scraped text
- Always validate that JSX syntax is correct before generating

CRITICAL CODE SNIPPET DISPLAY RULES:
- When displaying code examples in JSX, NEVER put raw curly braces { } in text
- ALWAYS wrap code snippets in template literals with backticks
- For code examples in components, use one of these patterns:
  1. Template literals: <div>{\`const example = { key: 'value' }\`}</div>
  2. Pre/code blocks: <pre><code>{\`your code here\`}</code></pre>
  3. Escape braces: <div>{'{'}key: value{'}'}</div>
- NEVER do this: <div>const example = { key: 'value' }</div> (causes parse errors)
- For multi-line code snippets, always use:
  <pre className="bg-gray-900 text-gray-100 p-4 rounded">
    <code>{\`
      // Your code here
      const example = {
        key: 'value'
      }
    \`}</code>
  </pre>

CRITICAL: When asked to create a React app or components:
- ALWAYS CREATE ALL FILES IN FULL - never provide partial implementations
- ALWAYS CREATE EVERY COMPONENT that you import - no placeholders
- ALWAYS IMPLEMENT COMPLETE FUNCTIONALITY - don't leave TODOs unless explicitly asked
- If you're recreating a website, implement ALL sections and features completely
- NEVER create tailwind.config.js - it's already configured in the template
- ALWAYS include a Navigation/Header component (Nav.jsx or Header.jsx) - websites need navigation!

REQUIRED COMPONENTS for website clones:
1. Nav.jsx or Header.jsx - Navigation bar with links (NEVER SKIP THIS!)
2. Hero.jsx - Main landing section
3. Features/Services/Products sections - Based on the site content
4. Footer.jsx - Footer with links and info
5. App.jsx - Main component that imports and arranges all components
- NEVER create vite.config.js - it's already configured in the template
- NEVER create package.json - it's already configured in the template

WHEN WORKING WITH SCRAPED CONTENT:
- ALWAYS sanitize all text content before using in code
- Convert ALL smart quotes to straight quotes
- Example transformations:
  - "Firecrawl's API" → "Firecrawl's API" or "Firecrawl\\'s API"
  - 'It's amazing' → "It's amazing" or 'It\\'s amazing'
  - "Best tool ever" → "Best tool ever"
- When in doubt, use double quotes for strings containing apostrophes
- For testimonials or quotes from scraped content, ALWAYS clean the text:
  - Bad: content: 'Moved our internal agent's web scraping...'
  - Good: content: "Moved our internal agent's web scraping..."
  - Also good: content: 'Moved our internal agent\\'s web scraping...'

When generating code, FOLLOW THIS PROCESS:
1. ALWAYS generate src/index.css FIRST - this establishes the styling foundation
2. List ALL components you plan to import in App.jsx
3. Count them - if there are 10 imports, you MUST create 10 component files
4. Generate src/index.css first (with proper CSS reset and base styles)
5. Generate App.jsx second
6. Then generate EVERY SINGLE component file you imported
7. Do NOT stop until all imports are satisfied

Use this XML format for React components only (DO NOT create tailwind.config.js - it already exists):

<file path="src/index.css">
@tailwind base;
@tailwind components;
@tailwind utilities;
</file>

<file path="src/App.jsx">
// Main App component that imports and uses other components
// Use Tailwind classes: className="min-h-screen bg-gray-50"
</file>

<file path="src/components/Example.jsx">
// Your React component code here
// Use Tailwind classes for ALL styling
</file>

CRITICAL COMPLETION RULES:
1. NEVER say "I'll continue with the remaining components"
2. NEVER say "Would you like me to proceed?"
3. NEVER use <continue> tags
4. Generate ALL components in ONE response
5. If App.jsx imports 10 components, generate ALL 10
6. Complete EVERYTHING before ending your response

With 16,000 tokens available, you have plenty of space to generate a complete application. Use it!

UNDERSTANDING USER INTENT FOR INCREMENTAL VS FULL GENERATION:
- "add/create/make a [specific feature]" → Add ONLY that feature to existing app
- "add a videos page" → Create ONLY Videos.jsx and update routing
- "update the header" → Modify ONLY header component
- "fix the styling" → Update ONLY the affected components
- "change X to Y" → Find the file containing X and modify it
- "make the header black" → Find Header component and change its color
- "rebuild/recreate/start over" → Full regeneration
- Default to incremental updates when working on an existing app

SURGICAL EDIT RULES (CRITICAL FOR PERFORMANCE):
- **PREFER TARGETED CHANGES**: Don't regenerate entire components for small edits
- For color/style changes: Edit ONLY the specific className or style prop
- For text changes: Change ONLY the text content, keep everything else
- For adding elements: INSERT into existing JSX, don't rewrite the whole return
- **PRESERVE EXISTING CODE**: Keep all imports, functions, and unrelated code exactly as-is
- Maximum files to edit:
  - Style change = 1 file ONLY
  - Text change = 1 file ONLY
  - New feature = 2 files MAX (feature + parent)
- If you're editing >3 files for a simple request, STOP - you're doing too much

EXAMPLES OF CORRECT SURGICAL EDITS:
✅ "change header to black" → Find className="..." in Header.jsx, change ONLY color classes
✅ "update hero text" → Find the <h1> or <p> in Hero.jsx, change ONLY the text inside
✅ "add a button to hero" → Find the return statement, ADD button, keep everything else
❌ WRONG: Regenerating entire Header.jsx to change one color
❌ WRONG: Rewriting Hero.jsx to add one button

NAVIGATION/HEADER INTELLIGENCE:
- ALWAYS check App.jsx imports first
- Navigation is usually INSIDE Header.jsx, not separate
- If user says "nav", check Header.jsx FIRST
- Only create Nav.jsx if no navigation exists anywhere
- Logo, menu, hamburger = all typically in Header

CRITICAL: When files are provided in the context:
1. The user is asking you to MODIFY the existing app, not create a new one
2. Find the relevant file(s) from the provided context
3. Generate ONLY the files that need changes
4. Do NOT ask to see files - they are already provided in the context above
5. Make the requested change immediately`;

        // Build full prompt with context
        let fullPrompt = prompt;
        if (context) {
          const contextParts = [];
          
          if (context.sandboxId) {
            contextParts.push(`Current sandbox ID: ${context.sandboxId}`);
          }
          
          if (context.structure) {
            contextParts.push(`Current file structure:\n${context.structure}`);
          }
          
          // Use backend file cache instead of frontend-provided files
          let backendFiles = global.sandboxState?.fileCache?.files || {};
          let hasBackendFiles = Object.keys(backendFiles).length > 0;
          
          console.log('[generate-ai-code-stream] Backend file cache status:');
          console.log('[generate-ai-code-stream] - Has sandboxState:', !!global.sandboxState);
          console.log('[generate-ai-code-stream] - Has fileCache:', !!global.sandboxState?.fileCache);
          console.log('[generate-ai-code-stream] - File count:', Object.keys(backendFiles).length);
          console.log('[generate-ai-code-stream] - Has manifest:', !!global.sandboxState?.fileCache?.manifest);
          
          // If no backend files and we're in edit mode, try to fetch from sandbox
          if (!hasBackendFiles && actualIsEdit && (global.activeSandbox || context?.sandboxId)) {
            console.log('[generate-ai-code-stream] No backend files, attempting to fetch from sandbox...');
            
            try {
              const baseUrl = process.env.NEXT_PUBLIC_APP_URL || (request.headers.get('host') ? `https://${request.headers.get('host')}` : 'https://zapdev.link');
              const filesResponse = await fetch(`${baseUrl}/api/get-sandbox-files`, {
                method: 'GET',
                headers: { 'Content-Type': 'application/json' }
              });
              
              if (filesResponse.ok) {
                const filesData = await filesResponse.json();
                if (filesData.success && filesData.files) {
                  console.log('[generate-ai-code-stream] Successfully fetched', Object.keys(filesData.files).length, 'files from sandbox');
                  
                  // Initialize sandboxState if needed
                  if (!global.sandboxState) {
                    global.sandboxState = {
                      fileCache: {
                        files: {},
                        lastSync: Date.now(),
                        sandboxId: context?.sandboxId || 'unknown'
                      }
                    } as any;
                  } else if (!global.sandboxState.fileCache) {
                    global.sandboxState.fileCache = {
                      files: {},
                      lastSync: Date.now(),
                      sandboxId: context?.sandboxId || 'unknown'
                    };
                  }
                  
                  // Store files in cache
                  for (const [path, content] of Object.entries(filesData.files)) {
                    const normalizedPath = path.replace('/home/user/app/', '');
                    if (global.sandboxState.fileCache?.files) {
                      global.sandboxState.fileCache.files[normalizedPath] = {
                        content: content as string,
                        lastModified: Date.now()
                      };
                    }
                  }
                  
                  if (filesData.manifest && global.sandboxState.fileCache) {
                    global.sandboxState.fileCache.manifest = filesData.manifest;
                    
                    // Now try to analyze edit intent with the fetched manifest
                    if (!editContext) {
                      console.log('[generate-ai-code-stream] Analyzing edit intent with fetched manifest');
                      try {
                        const intentResponse = await fetch(`${baseUrl}/api/analyze-edit-intent`, {
                          method: 'POST',
                          headers: { 'Content-Type': 'application/json' },
                          body: JSON.stringify({ prompt, manifest: filesData.manifest, model })
                        });
                        
                        if (intentResponse.ok) {
                          const { searchPlan } = await intentResponse.json();
                          console.log('[generate-ai-code-stream] Search plan received:', searchPlan);
                          
                          // Create edit context from AI analysis
                          // Note: We can't execute search here without file contents, so fall back to keyword method
                          const fileContext = selectFilesForEdit(prompt, filesData.manifest);
                          editContext = fileContext;
                          enhancedSystemPrompt = fileContext.systemPrompt;
                          
                          console.log('[generate-ai-code-stream] Edit context created with', editContext.primaryFiles.length, 'primary files');
                        }
                      } catch (error) {
                        console.error('[generate-ai-code-stream] Failed to analyze edit intent:', error);
                      }
                    }
                  }
                  
                  // Update variables
                  backendFiles = global.sandboxState.fileCache?.files || {};
                  hasBackendFiles = Object.keys(backendFiles).length > 0;
                  console.log('[generate-ai-code-stream] Updated backend cache with fetched files');
                }
              }
            } catch (error) {
              console.error('[generate-ai-code-stream] Failed to fetch sandbox files:', error);
            }
          }
          
          // Include current file contents from backend cache
          if (hasBackendFiles) {
            // If we have edit context, use intelligent file selection
            if (editContext && editContext.primaryFiles.length > 0) {
              contextParts.push('\nEXISTING APPLICATION - TARGETED EDIT MODE');
              contextParts.push(`\n${editContext.systemPrompt || enhancedSystemPrompt}\n`);
              
              // Get contents of primary and context files
              const primaryFileContents = await getFileContents(editContext.primaryFiles, global.sandboxState!.fileCache!.manifest!);
              const contextFileContents = await getFileContents(editContext.contextFiles, global.sandboxState!.fileCache!.manifest!);
              
              // Format files for AI
              const formattedFiles = formatFilesForAI(primaryFileContents, contextFileContents);
              contextParts.push(formattedFiles);
              
              contextParts.push('\nIMPORTANT: Only modify the files listed under "Files to Edit". The context files are provided for reference only.');
            } else {
              // Fallback to showing all files if no edit context
              console.log('[generate-ai-code-stream] WARNING: Using fallback mode - no edit context available');
              contextParts.push('\nEXISTING APPLICATION - TARGETED EDIT REQUIRED');
              contextParts.push('\nYou MUST analyze the user request and determine which specific file(s) to edit.');
              contextParts.push('\nCurrent project files (DO NOT regenerate all of these):');
              
              const fileEntries = Object.entries(backendFiles);
              console.log(`[generate-ai-code-stream] Using backend cache: ${fileEntries.length} files`);
              
              // Show file list first for reference
              contextParts.push('\n### File List:');
              for (const [path] of fileEntries) {
                contextParts.push(`- ${path}`);
              }
              
              // Include ALL files as context in fallback mode
              contextParts.push('\n### File Contents (ALL FILES FOR CONTEXT):');
              for (const [path, fileData] of fileEntries) {
                const content = fileData.content;
                if (typeof content === 'string') {
                  contextParts.push(`\n<file path="${path}">\n${content}\n</file>`);
                }
              }
              
              contextParts.push('\n🚨 CRITICAL INSTRUCTIONS - VIOLATION = FAILURE 🚨');
              contextParts.push('1. Analyze the user request: "' + prompt + '"');
              contextParts.push('2. Identify the MINIMUM number of files that need editing (usually just ONE)');
              contextParts.push('3. PRESERVE ALL EXISTING CONTENT in those files');
              contextParts.push('4. ONLY ADD/MODIFY the specific part requested');
              contextParts.push('5. DO NOT regenerate entire components from scratch');
              contextParts.push('6. DO NOT change unrelated parts of any file');
              contextParts.push('7. Generate ONLY the files that MUST be changed - NO EXTRAS');
              contextParts.push('\n⚠️ FILE COUNT RULE:');
              contextParts.push('- Simple change (color, text, spacing) = 1 file ONLY');
              contextParts.push('- Adding new component = 2 files MAX (new component + parent that imports it)');
              contextParts.push('- DO NOT exceed these limits unless absolutely necessary');
              contextParts.push('\nEXAMPLES OF CORRECT BEHAVIOR:');
              contextParts.push('✅ "add a chart to the hero" → Edit ONLY Hero.jsx, ADD the chart, KEEP everything else');
              contextParts.push('✅ "change header to black" → Edit ONLY Header.jsx, change ONLY the color');
              contextParts.push('✅ "fix spacing in footer" → Edit ONLY Footer.jsx, adjust ONLY spacing');
              contextParts.push('\nEXAMPLES OF FAILURES:');
              contextParts.push('❌ "change header color" → You edit Header, Footer, and App "for consistency"');
              contextParts.push('❌ "add chart to hero" → You regenerate the entire Hero component');
              contextParts.push('❌ "fix button" → You update 5 different component files');
              contextParts.push('\n⚠️ FINAL WARNING:');
              contextParts.push('If you generate MORE files than necessary, you have FAILED');
              contextParts.push('If you DELETE or REWRITE existing functionality, you have FAILED');
              contextParts.push('ONLY change what was EXPLICITLY requested - NOTHING MORE');
            }
          } else if (context.currentFiles && Object.keys(context.currentFiles).length > 0) {
            // Fallback to frontend-provided files if backend cache is empty
            console.log('[generate-ai-code-stream] Warning: Backend cache empty, using frontend files');
            contextParts.push('\nEXISTING APPLICATION - DO NOT REGENERATE FROM SCRATCH');
            contextParts.push('Current project files (modify these, do not recreate):');
            
            const fileEntries = Object.entries(context.currentFiles);
            for (const [path, content] of fileEntries) {
              if (typeof content === 'string') {
                contextParts.push(`\n<file path="${path}">\n${content}\n</file>`);
              }
            }
            contextParts.push('\nThe above files already exist. When the user asks to modify something (like "change the header color to black"), find the relevant file above and generate ONLY that file with the requested changes.');
          }
          
          // Add explicit edit mode indicator
          if (actualIsEdit) {
            contextParts.push('\nEDIT MODE ACTIVE');
            contextParts.push('This is an incremental update to an existing application.');
            contextParts.push('DO NOT regenerate App.jsx, index.css, or other core files unless explicitly requested.');
            contextParts.push('ONLY create or modify the specific files needed for the user\'s request.');
            contextParts.push('\n⚠️ CRITICAL FILE OUTPUT FORMAT - VIOLATION = FAILURE:');
            contextParts.push('YOU MUST OUTPUT EVERY FILE IN THIS EXACT XML FORMAT:');
            contextParts.push('<file path="src/components/ComponentName.jsx">');
            contextParts.push('// Complete file content here');
            contextParts.push('</file>');
            contextParts.push('<file path="src/index.css">');
            contextParts.push('/* CSS content here */');
            contextParts.push('</file>');
            contextParts.push('\n❌ NEVER OUTPUT: "Generated Files: index.css, App.jsx"');
            contextParts.push('❌ NEVER LIST FILE NAMES WITHOUT CONTENT');
            contextParts.push('✅ ALWAYS: One <file> tag per file with COMPLETE content');
            contextParts.push('✅ ALWAYS: Include EVERY file you modified');
          } else if (!hasBackendFiles) {
            // First generation mode - make it beautiful!
            contextParts.push('\n🎨 FIRST GENERATION MODE - CREATE SOMETHING BEAUTIFUL!');
            contextParts.push('\nThis is the user\'s FIRST experience. Make it impressive:');
            contextParts.push('1. **USE TAILWIND PROPERLY** - Use standard Tailwind color classes');
            contextParts.push('2. **NO PLACEHOLDERS** - Use real content, not lorem ipsum');
            contextParts.push('3. **COMPLETE COMPONENTS** - Header, Hero, Features, Footer minimum');
            contextParts.push('4. **VISUAL POLISH** - Shadows, hover states, transitions');
            contextParts.push('5. **STANDARD CLASSES** - bg-white, text-gray-900, bg-blue-500, NOT bg-background');
            contextParts.push('\nCreate a polished, professional application that works perfectly on first load.');
            contextParts.push('\n⚠️ OUTPUT FORMAT:');
            contextParts.push('Use <file path="...">content</file> tags for EVERY file');
            contextParts.push('NEVER output "Generated Files:" as plain text');
          }
          
          // Add conversation context (scraped websites, etc)
          if (context.conversationContext) {
            if (context.conversationContext.scrapedWebsites?.length > 0) {
              contextParts.push('\nScraped Websites in Context:');
              context.conversationContext.scrapedWebsites.forEach((site: any) => {
                contextParts.push(`\nURL: ${site.url}`);
                contextParts.push(`Scraped: ${new Date(site.timestamp).toLocaleString()}`);
                if (site.content) {
                  // Include a summary of the scraped content
                  const contentPreview = typeof site.content === 'string' 
                    ? site.content.substring(0, 1000) 
                    : JSON.stringify(site.content).substring(0, 1000);
                  contextParts.push(`Content Preview: ${contentPreview}...`);
                }
              });
            }
            
            if (context.conversationContext.currentProject) {
              contextParts.push(`\nCurrent Project: ${context.conversationContext.currentProject}`);
            }
          }
          
          if (contextParts.length > 0) {
            fullPrompt = `CONTEXT:\n${contextParts.join('\n')}\n\nUSER REQUEST:\n${prompt}`;
          }
        }
        
        await sendProgress({ type: 'status', message: 'Planning application structure...' });
        
        console.log('\n[generate-ai-code-stream] Starting streaming response...\n');
        
        // Track packages that need to be installed
        const packagesToInstall: string[] = [];
        
        // Determine which provider to use based on model
        const isAnthropic = model.startsWith('anthropic/');
        const isGoogle = model.startsWith('google/');
        const isOpenAI = model.startsWith('openai/gpt-5');
        const isGroqModel = model.startsWith('moonshotai/');
        const modelProvider = isAnthropic ? anthropic : (isOpenAI ? openai : (isGoogle ? googleGenerativeAI : groq));
        const actualModel = isAnthropic ? model.replace('anthropic/', '') : 
                           (model === 'openai/gpt-5') ? 'gpt-5' :
                           (isGoogle ? model.replace('google/', '') : model);

        // ENHANCED REASONING: Improved thinking for all providers, especially Groq
        const thinkingStartTime = Date.now();
        
        await sendProgress({ 
          type: 'thinking', 
          content: isGroqModel ? 
            'Activating advanced sequential reasoning with Groq...' : 
            'Analyzing your request and planning the code structure...',
          startTime: thinkingStartTime
        });

        // PROFESSIONAL DESIGNER FEATURE: Check if request contains design keywords
        const designKeywords = ['design', 'ui', 'ux', 'brand', 'visual', 'layout', 'style', 'aesthetic', 'color', 'typography', 'interface'];
        const isDesignRequest = designKeywords.some(keyword => 
          fullPrompt.toLowerCase().includes(keyword)
        );
        
        if (isDesignRequest) {
          await sendProgress({ 
            type: 'thinking', 
            content: 'Detected design request - activating professional design expertise...',
            startTime: Date.now()
          });
        }

        // SEARCH-ENHANCED REASONING: For complex requests, enhance with search
        let searchContext = '';
        const shouldUseSearch = shouldEnhanceWithSearch(fullPrompt, actualIsEdit);
        if (shouldUseSearch && isGroqModel) {
          await sendProgress({ 
            type: 'thinking', 
            content: 'Researching best practices and current solutions...',
            startTime: Date.now()
          });
          
          try {
            const { getReasoningSearchService } = await import('@/lib/search/reasoning-search');
            const searchService = getReasoningSearchService();
            const searchResults = await searchService.searchForReasoning(
              extractSearchQuery(fullPrompt), 
              {
                query: extractSearchQuery(fullPrompt),
                maxResults: 3,
                relevanceThreshold: 0.7,
                context: {
                  originalQuery: prompt,
                  currentStep: 1,
                  previousFindings: [],
                  priority: 'accuracy'
                }
              }
            );
            
            if (searchResults.length > 0) {
              searchContext = `\n\nSEARCH-ENHANCED CONTEXT:
Based on current best practices and documentation:
${searchResults.map(r => `- ${r.title}: ${r.description} (Source: ${r.domain})`).join('\n')}

Use this information to inform your implementation choices and ensure you're following current best practices.`;
              
              await sendProgress({ 
                type: 'thinking', 
                content: `Found ${searchResults.length} relevant sources to enhance reasoning...`,
                startTime: Date.now()
              });
            }
          } catch (error) {
            console.warn('Search enhancement failed:', error);
            // Continue without search enhancement
          }
        }

        // Make streaming API call with appropriate provider
        const streamOptions: any = {
          model: modelProvider(actualModel),
          messages: [
            { 
              role: 'system', 
              content: systemPrompt + searchContext + (isDesignRequest ? `

🎨 PROFESSIONAL DESIGNER MODE ACTIVATED 🎨

You are now operating as a team of professional designers with years of experience at top design firms like IDEO, Apple, and Google. Your expertise includes:

DESIGN EXPERTISE:
- Visual Design: Color theory, typography, composition, visual hierarchy
- UX Design: User research, information architecture, interaction design
- Brand Design: Brand identity, voice & tone, visual systems
- Accessibility: WCAG guidelines, inclusive design principles
- Modern Design Trends: Latest UI patterns, micro-interactions, design systems

DESIGN PROCESS:
1. Understand user needs and business objectives
2. Apply design thinking methodology
3. Create cohesive visual systems with proper design tokens
4. Ensure accessibility and usability standards
5. Follow modern design best practices

DESIGN QUALITY STANDARDS:
- Consistent spacing using 8pt grid system
- Professional color palettes with proper contrast ratios
- Typography hierarchies that enhance readability
- Thoughtful micro-interactions and state management
- Mobile-first responsive design principles
- Modern design patterns (cards, modals, progressive disclosure)

` : `

🚨 CRITICAL CODE GENERATION RULES - VIOLATION = FAILURE 🚨:
1. NEVER truncate ANY code - ALWAYS write COMPLETE files
2. NEVER use "..." anywhere in your code - this causes syntax errors
3. NEVER cut off strings mid-sentence - COMPLETE every string
4. NEVER leave incomplete class names or attributes
5. ALWAYS close ALL tags, quotes, brackets, and parentheses
6. If you run out of space, prioritize completing the current file

CRITICAL STRING RULES TO PREVENT SYNTAX ERRORS:
- NEVER write: className="px-8 py-4 bg-black text-white font-bold neobrut-border neobr...
- ALWAYS write: className="px-8 py-4 bg-black text-white font-bold neobrut-border neobrut-shadow"
- COMPLETE every className attribute
- COMPLETE every string literal
- NO ellipsis (...) ANYWHERE in code

PACKAGE RULES:
- For INITIAL generation: Use ONLY React, no external packages
- For EDITS: You may use packages, specify them with <package> tags
- NEVER install packages like @mendable/firecrawl-js unless explicitly requested

Examples of SYNTAX ERRORS (NEVER DO THIS):
❌ className="px-4 py-2 bg-blue-600 hover:bg-blue-7...
❌ <button className="btn btn-primary btn-...
❌ const title = "Welcome to our...
❌ import { useState, useEffect, ... } from 'react'

Examples of CORRECT CODE (ALWAYS DO THIS):
✅ className="px-4 py-2 bg-blue-600 hover:bg-blue-700"
✅ <button className="btn btn-primary btn-large">
✅ const title = "Welcome to our application"
✅ import { useState, useEffect, useCallback } from 'react'

REMEMBER: It's better to generate fewer COMPLETE files than many INCOMPLETE files.`) + (isGroqModel ? `

🧠 GROQ SEQUENTIAL REASONING MODE ACTIVATED 🧠

You are now using advanced reasoning capabilities with Groq's high-speed inference.
Use your <think> tags to show your reasoning process as you work through the problem:

1. ANALYSIS: Break down the user's request into components
2. PLANNING: Consider the best approach and architecture  
3. IMPLEMENTATION: Think through the code structure step by step
4. VALIDATION: Consider potential issues and improvements

Your reasoning will be visible to help users understand your thought process.
Take advantage of Groq's speed to provide thorough, step-by-step reasoning.

` : '')
            },
            { 
              role: 'user', 
              content: fullPrompt + `

CRITICAL: You MUST complete EVERY file you start. If you write:
<file path="src/components/Hero.jsx">

You MUST include the closing </file> tag and ALL the code in between.

NEVER write partial code like:
<h1>Build and deploy on the AI Cloud.</h1>
<p>Some text...</p>  ❌ WRONG

ALWAYS write complete code:
<h1>Build and deploy on the AI Cloud.</h1>
<p>Some text here with full content</p>  ✅ CORRECT

If you're running out of space, generate FEWER files but make them COMPLETE.
It's better to have 3 complete files than 10 incomplete files.`
            }
          ],
          maxTokens: 8192, // Reduce to ensure completion
          stopSequences: [] // Don't stop early
          // Note: Neither Groq nor Anthropic models support tool/function calling in this context
          // We use XML tags for package detection instead
        };
        
        // Add temperature for non-reasoning models
        if (!model.startsWith('openai/gpt-5')) {
          streamOptions.temperature = 0.7;
        }
        
        // Add reasoning effort for GPT-5 models
        if (isOpenAI) {
          streamOptions.experimental_providerMetadata = {
            openai: {
              reasoningEffort: 'high'
            }
          };
        }
        
        // Add reasoning format for Groq models to access <think> tags
        if (isGroqModel) {
          streamOptions.experimental_providerMetadata = {
            groq: {
              reasoning_format: 'raw' // This allows access to <think> tags in the response
            }
          };
        }
        
        const result = await streamText(streamOptions);
        
        // Track usage after successful stream start
        await autumn.track(mockCtx, {
          featureId: FEATURE_IDS.AI_MESSAGES,
          value: 1
        });
        
        // CRITICAL FIX: Send thinking_complete message when streaming starts  
        const thinkingDuration = Date.now() - thinkingStartTime;
        await sendProgress({ 
          type: 'thinking_complete', 
          duration: thinkingDuration 
        });
        
        // Stream the response and parse in real-time
        let generatedCode = '';
        let currentFile = '';
        let currentFilePath = '';
        let componentCount = 0;
        let isInFile = false;
        let isInTag = false;
        let conversationalBuffer = '';
        
        // Enhanced reasoning tracking for Groq
        let isInThinkTag = false;
        let thinkingBuffer = '';
        let reasoningStep = 0;
        
        // Buffer for incomplete tags
        let tagBuffer = '';
        
        // Stream the response and parse for packages in real-time
        for await (const textPart of result.textStream) {
          const text = textPart || '';
          generatedCode += text;
          currentFile += text;
          
          // Combine with buffer for tag detection
          const searchText = tagBuffer + text;
          
          // Log streaming chunks to console
          process.stdout.write(text);
          
          // Enhanced tag detection including think tags for Groq reasoning
          const hasOpenTag = /<(file|package|packages|explanation|command|structure|template|think)\b/.test(text);
          const hasCloseTag = /<\/(file|package|packages|explanation|command|structure|template|think)>/.test(text);
          
          // Special handling for think tags (Groq reasoning)
          if (isGroqModel && text.includes('<think>')) {
            isInThinkTag = true;
            reasoningStep++;
            await sendProgress({ 
              type: 'reasoning_start', 
              step: reasoningStep,
              message: `Reasoning step ${reasoningStep}...`
            });
            thinkingBuffer = '';
          }
          
          if (isGroqModel && text.includes('</think>')) {
            isInThinkTag = false;
            if (thinkingBuffer.trim()) {
              await sendProgress({ 
                type: 'reasoning_complete', 
                step: reasoningStep,
                content: thinkingBuffer.trim(),
                message: `Completed reasoning step ${reasoningStep}`
              });
            }
            thinkingBuffer = '';
          }
          
          // Buffer thinking content for Groq models
          if (isGroqModel && isInThinkTag && !text.includes('<think>') && !text.includes('</think>')) {
            thinkingBuffer += text;
          }
          
          if (hasOpenTag && !text.includes('<think>')) {
            // Send any buffered conversational text before the tag
            if (conversationalBuffer.trim() && !isInTag) {
              await sendProgress({ 
                type: 'conversation', 
                text: conversationalBuffer.trim()
              });
              conversationalBuffer = '';
            }
            isInTag = true;
          }
          
          if (hasCloseTag && !text.includes('</think>')) {
            isInTag = false;
          }
          
          // If we're not in a tag or thinking, buffer as conversational text
          if (!isInTag && !hasOpenTag && !isInThinkTag) {
            conversationalBuffer += text;
          }
          
          // Stream the raw text for live preview
          await sendProgress({ 
            type: 'stream', 
            text: text,
            raw: true 
          });
          
          // Check for package tags in buffered text (ONLY for edits, not initial generation)
          let lastIndex = 0;
          if (actualIsEdit) {
            const packageRegex = /<package>([^<]+)<\/package>/g;
            let packageMatch;
            
            while ((packageMatch = packageRegex.exec(searchText)) !== null) {
              const packageName = packageMatch[1].trim();
              if (packageName && !packagesToInstall.includes(packageName)) {
                packagesToInstall.push(packageName);
                console.log(`[generate-ai-code-stream] Package detected: ${packageName}`);
                await sendProgress({ 
                  type: 'package', 
                  name: packageName,
                  message: `Package detected: ${packageName}`
                });
              }
              lastIndex = packageMatch.index + packageMatch[0].length;
            }
          }
          
          // Keep unmatched portion in buffer for next iteration
          tagBuffer = searchText.substring(Math.max(0, lastIndex - 50)); // Keep last 50 chars
          
          // Check for file boundaries
          if (text.includes('<file path="')) {
            const pathMatch = text.match(/<file path="([^"]+)"/);
            if (pathMatch) {
              currentFilePath = pathMatch[1];
              isInFile = true;
              currentFile = text;
            }
          }
          
          // Check for file end
          if (isInFile && currentFile.includes('</file>')) {
            isInFile = false;
            
            // Send component progress update
            if (currentFilePath.includes('components/')) {
              componentCount++;
              const componentName = currentFilePath.split('/').pop()?.replace('.jsx', '') || 'Component';
              await sendProgress({ 
                type: 'component', 
                name: componentName,
                path: currentFilePath,
                index: componentCount
              });
            } else if (currentFilePath.includes('App.jsx')) {
              await sendProgress({ 
                type: 'app', 
                message: 'Generated main App.jsx',
                path: currentFilePath
              });
            }
            
            currentFile = '';
            currentFilePath = '';
          }
        }
        
        console.log('\n\n[generate-ai-code-stream] Streaming complete.');
        
        // Send any remaining conversational text
        if (conversationalBuffer.trim()) {
          await sendProgress({ 
            type: 'conversation', 
            text: conversationalBuffer.trim()
          });
        }
        
        // Also parse <packages> tag for multiple packages - ONLY for edits
        if (actualIsEdit) {
          const packagesRegex = /<packages>([\s\S]*?)<\/packages>/g;
          let packagesMatch;
          while ((packagesMatch = packagesRegex.exec(generatedCode)) !== null) {
            const packagesContent = packagesMatch[1].trim();
            const packagesList = packagesContent.split(/[\n,]+/)
              .map(pkg => pkg.trim())
              .filter(pkg => pkg.length > 0);
            
            for (const packageName of packagesList) {
              if (!packagesToInstall.includes(packageName)) {
                packagesToInstall.push(packageName);
                console.log(`[generate-ai-code-stream] Package from <packages> tag: ${packageName}`);
                await sendProgress({ 
                  type: 'package', 
                  name: packageName,
                  message: `Package detected: ${packageName}`
                });
              }
            }
          }
        }
        
        // Function to extract packages from import statements
        function extractPackagesFromCode(content: string): string[] {
          const packages: string[] = [];
          // Match ES6 imports
          const importRegex = /import\s+(?:(?:\{[^}]*\}|\*\s+as\s+\w+|\w+)(?:\s*,\s*(?:\{[^}]*\}|\*\s+as\s+\w+|\w+))*\s+from\s+)?['"]([^'"]+)['"]/g;
          let importMatch;
          
          while ((importMatch = importRegex.exec(content)) !== null) {
            const importPath = importMatch[1];
            // Skip relative imports and built-in React
            if (!importPath.startsWith('.') && !importPath.startsWith('/') && 
                importPath !== 'react' && importPath !== 'react-dom' &&
                !importPath.startsWith('@/')) {
              // Extract package name (handle scoped packages like @heroicons/react)
              const packageName = importPath.startsWith('@') 
                ? importPath.split('/').slice(0, 2).join('/')
                : importPath.split('/')[0];
              
              if (!packages.includes(packageName)) {
                packages.push(packageName);
              }
            }
          }
          
          return packages;
        }
        
        // Parse files and send progress for each
        const fileRegex = /<file path="([^"]+)">([\s\S]*?)<\/file>/g;
        const files = [];
        let match;
        
        while ((match = fileRegex.exec(generatedCode)) !== null) {
          const filePath = match[1];
          const content = match[2].trim();
          files.push({ path: filePath, content });
          
          // Extract packages from file content - ONLY for edits
          if (actualIsEdit) {
            const filePackages = extractPackagesFromCode(content);
            for (const pkg of filePackages) {
              if (!packagesToInstall.includes(pkg)) {
                packagesToInstall.push(pkg);
                console.log(`[generate-ai-code-stream] Package detected from imports: ${pkg}`);
                await sendProgress({ 
                  type: 'package', 
                  name: pkg,
                  message: `Package detected from imports: ${pkg}`
                });
              }
            }
          }
          
          // Send progress for each file (reusing componentCount from streaming)
          if (filePath.includes('components/')) {
            const componentName = filePath.split('/').pop()?.replace('.jsx', '') || 'Component';
            await sendProgress({ 
              type: 'component', 
              name: componentName,
              path: filePath,
              index: componentCount
            });
          } else if (filePath.includes('App.jsx')) {
            await sendProgress({ 
              type: 'app', 
              message: 'Generated main App.jsx',
              path: filePath
            });
          }
        }
        
        // Extract explanation
        const explanationMatch = generatedCode.match(/<explanation>([\s\S]*?)<\/explanation>/);
        const explanation = explanationMatch ? explanationMatch[1].trim() : 'Code generated successfully!';
        
        // Validate generated code for truncation issues
        const truncationWarnings: string[] = [];
        
        // Skip ellipsis checking entirely - too many false positives with spread operators, loading text, etc.
        
        // Check for unclosed file tags
        const fileOpenCount = (generatedCode.match(/<file path="/g) || []).length;
        const fileCloseCount = (generatedCode.match(/<\/file>/g) || []).length;
        if (fileOpenCount !== fileCloseCount) {
          truncationWarnings.push(`Unclosed file tags detected: ${fileOpenCount} open, ${fileCloseCount} closed`);
        }
        
        // Check for files that seem truncated (very short or ending abruptly)
        const truncationCheckRegex = /<file path="([^"]+)">([\s\S]*?)(?:<\/file>|$)/g;
        let truncationMatch;
        while ((truncationMatch = truncationCheckRegex.exec(generatedCode)) !== null) {
          const filePath = truncationMatch[1];
          const content = truncationMatch[2];
          
          // Only check for really obvious HTML truncation - file ends with opening tag
          if (content.trim().endsWith('<') || content.trim().endsWith('</')) {
            truncationWarnings.push(`File ${filePath} appears to have incomplete HTML tags`);
          }
          
          // Skip "..." check - too many false positives with loading text, etc.
          
          // Only check for SEVERE truncation issues
          if (filePath.match(/\.(jsx?|tsx?)$/)) {
            // Only check for severely unmatched brackets (more than 3 difference)
            const openBraces = (content.match(/{/g) || []).length;
            const closeBraces = (content.match(/}/g) || []).length;
            const braceDiff = Math.abs(openBraces - closeBraces);
            if (braceDiff > 3) { // Only flag severe mismatches
              truncationWarnings.push(`File ${filePath} has severely unmatched braces (${openBraces} open, ${closeBraces} closed)`);
            }
            
            // Check if file is extremely short and looks incomplete
            if (content.length < 20 && content.includes('function') && !content.includes('}')) {
              truncationWarnings.push(`File ${filePath} appears severely truncated`);
            }
          }
        }
        
        // Handle truncation with automatic retry (if enabled in config)
        if (truncationWarnings.length > 0 && appConfig.codeApplication.enableTruncationRecovery) {
          console.warn('[generate-ai-code-stream] Truncation detected, attempting to fix:', truncationWarnings);
          
          await sendProgress({
            type: 'warning',
            message: 'Detected incomplete code generation. Attempting to complete...',
            warnings: truncationWarnings
          });
          
          // Try to fix truncated files automatically
          const truncatedFiles: string[] = [];
          const fileRegex = /<file path="([^"]+)">([\s\S]*?)(?:<\/file>|$)/g;
          let match;
          
          while ((match = fileRegex.exec(generatedCode)) !== null) {
            const filePath = match[1];
            const content = match[2];
            
            // Check if this file appears truncated - be more selective
            const hasEllipsis = content.includes('...') && 
                               !content.includes('...rest') && 
                               !content.includes('...props') &&
                               !content.includes('spread');
                               
            const endsAbruptly = content.trim().endsWith('...') || 
                                 content.trim().endsWith(',') ||
                                 content.trim().endsWith('(');
                                 
            const hasUnclosedTags = content.includes('</') && 
                                    !content.match(/<\/[a-zA-Z0-9]+>/) &&
                                    content.includes('<');
                                    
            const tooShort = content.length < 50 && filePath.match(/\.(jsx?|tsx?)$/);
            
            // Check for unmatched braces specifically
            const openBraceCount = (content.match(/{/g) || []).length;
            const closeBraceCount = (content.match(/}/g) || []).length;
            const hasUnmatchedBraces = Math.abs(openBraceCount - closeBraceCount) > 1;
            
            const isTruncated = (hasEllipsis && endsAbruptly) || 
                               hasUnclosedTags || 
                               (tooShort && !content.includes('export')) ||
                               hasUnmatchedBraces;
            
            if (isTruncated) {
              truncatedFiles.push(filePath);
            }
          }
          
          // If we have truncated files, try to regenerate them
          if (truncatedFiles.length > 0) {
            console.log('[generate-ai-code-stream] Attempting to regenerate truncated files:', truncatedFiles);
            
            for (const filePath of truncatedFiles) {
              await sendProgress({
                type: 'info',
                message: `Completing ${filePath}...`
              });
              
              try {
                // Create a focused prompt to complete just this file
                const completionPrompt = `Complete the following file that was truncated. Provide the FULL file content.
                
File: ${filePath}
Original request: ${prompt}
                
Provide the complete file content without any truncation. Include all necessary imports, complete all functions, and close all tags properly.`;
                
                // Make a focused API call to complete this specific file
                // Create a new client for the completion based on the provider
                let completionClient;
                if (model.includes('gpt') || model.includes('openai')) {
                  completionClient = openai;
                } else if (model.includes('claude')) {
                  completionClient = anthropic;
                } else {
                  completionClient = groq;
                }
                
                const isGPT5 = model.startsWith('openai/gpt-5');
                
                const completionResult = await streamText({
                  model: completionClient(model),
                  messages: [
                    { 
                      role: 'system', 
                      content: 'You are completing a truncated file. Provide the complete, working file content.'
                    },
                    { role: 'user', content: completionPrompt }
                  ],
                  temperature: isGPT5 ? undefined : appConfig.ai.defaultTemperature
                });
                
                // Get the full text from the stream
                let completedContent = '';
                for await (const chunk of completionResult.textStream) {
                  completedContent += chunk;
                }
                
                // Replace the truncated file in the generatedCode
                const filePattern = new RegExp(
                  `<file path="${filePath.replace(/[.*+?^${}()|[\]\\]/g, '\\$&')}">[\\s\\S]*?(?:</file>|$)`,
                  'g'
                );
                
                // Extract just the code content (remove any markdown or explanation)
                let cleanContent = completedContent;
                if (cleanContent.includes('```')) {
                  const codeMatch = cleanContent.match(/```[\w]*\n([\s\S]*?)```/);
                  if (codeMatch) {
                    cleanContent = codeMatch[1];
                  }
                }
                
                generatedCode = generatedCode.replace(
                  filePattern,
                  `<file path="${filePath}">\n${cleanContent}\n</file>`
                );
                
                console.log(`[generate-ai-code-stream] Successfully completed ${filePath}`);
                
              } catch (completionError) {
                console.error(`[generate-ai-code-stream] Failed to complete ${filePath}:`, completionError);
                await sendProgress({
                  type: 'warning',
                  message: `Could not auto-complete ${filePath}. Manual review may be needed.`
                });
              }
            }
            
            // Clear the warnings after attempting fixes
            truncationWarnings.length = 0;
            await sendProgress({
              type: 'info',
              message: 'Truncation recovery complete'
            });
          }
        }
        
        // Send completion with packages info
        await sendProgress({ 
          type: 'complete', 
          generatedCode,
          explanation,
          files: files.length,
          components: componentCount,
          model,
          packagesToInstall: packagesToInstall.length > 0 ? packagesToInstall : undefined,
          warnings: truncationWarnings.length > 0 ? truncationWarnings : undefined
        });
        
        // Track edit in conversation history
        if (actualIsEdit && editContext && global.conversationState) {
          const editRecord: ConversationEdit = {
            timestamp: Date.now(),
            userRequest: prompt,
            editType: editContext.editIntent.type,
            targetFiles: editContext.primaryFiles,
            confidence: editContext.editIntent.confidence,
            outcome: 'success' // Assuming success if we got here
          };
          
          global.conversationState.context.edits.push(editRecord);
          
          // Track major changes
          if (editContext.editIntent.type === 'ADD_FEATURE' || files.length > 3) {
            global.conversationState.context.projectEvolution.majorChanges.push({
              timestamp: Date.now(),
              description: editContext.editIntent.description,
              filesAffected: editContext.primaryFiles
            });
          }
          
          // Update last updated timestamp
          global.conversationState.lastUpdated = Date.now();
          
          console.log('[generate-ai-code-stream] Updated conversation history with edit:', editRecord);
        }
        
      } catch (error) {
        console.error('[generate-ai-code-stream] Stream processing error:', error);
        
        // Check if it's a tool validation error
        if ((error as any).message?.includes('tool call validation failed')) {
          console.error('[generate-ai-code-stream] Tool call validation error - this may be due to the AI model sending incorrect parameters');
          await sendProgress({ 
            type: 'warning', 
            message: 'Package installation tool encountered an issue. Packages will be detected from imports instead.'
          });
          // Continue processing - packages can still be detected from the code
        } else {
          await sendProgress({ 
            type: 'error', 
            error: (error as Error).message 
          });
        }
        
        // Log failed completion with error details
        logRequestCycle('generate-ai-code-stream', { prompt: 'Error occurred', model: 'unknown', isEdit: false, hasContext: false, sandboxId: 'unknown' }, false, Date.now() - startTime);
      } finally {
        await writer.close();
      }
    })();
    
    // Return the stream
    return new Response(stream.readable, {
      headers: {
        'Content-Type': 'text/event-stream',
        'Cache-Control': 'no-cache',
        'Connection': 'keep-alive',
      },
    });
    
  } catch (error) {
    console.error('[generate-ai-code-stream] Error:', error);
    
    // Log failed request
    logRequestCycle('generate-ai-code-stream', { prompt: 'Error occurred', model: 'unknown', isEdit: false, hasContext: false, sandboxId: 'unknown' }, false, Date.now() - startTime);
    
    return NextResponse.json({
      success: false,
      error: (error as Error).message
    }, { status: 500 });
  }
}<|MERGE_RESOLUTION|>--- conflicted
+++ resolved
@@ -150,26 +150,7 @@
   const startTime = Date.now();
   
   try {
-<<<<<<< HEAD
-    const { prompt, model = 'moonshotai/kimi-k2-instruct-0905', context, isEdit = false } = await request.json();
-=======
-    // Check usage limits with Autumn before processing
-    const auth = getAuth(request);
-    if (!auth.userId) {
-      return NextResponse.json({ error: 'Unauthorized' }, { status: 401 });
-    }
-
-    // Mock context for Autumn - in a real app, you'd pass actual Convex context
-    const mockCtx = { auth: { getUserIdentity: () => ({ subject: auth.userId, name: '', email: '' }) } };
-    const usageCheck = await autumn.check(mockCtx, {
-      featureId: FEATURE_IDS.AI_MESSAGES
-    });
-
-    const limitResponse = handleUsageLimit(usageCheck, FEATURE_IDS.AI_MESSAGES);
-    if (limitResponse) return limitResponse;
-
     const { prompt, model = 'openai/gpt-oss-20b', context, isEdit = false } = await request.json();
->>>>>>> 8f63cea3
     
     // Log initial request
     logStateChange('generate-ai-code-stream', 'REQUEST_START', {
