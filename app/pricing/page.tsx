--- conflicted
+++ resolved
@@ -1,9 +1,15 @@
 "use client";
 
-<<<<<<< HEAD
-import { Card, CardContent, CardDescription, CardHeader, CardTitle } from "@/components/ui/card";
+import { useRouter } from "next/navigation";
+import {
+  Card,
+  CardContent,
+  CardDescription,
+  CardHeader,
+  CardTitle,
+} from "@/components/ui/card";
 import { Button } from "@/components/ui/button";
-import { CheckCircle, Zap, Sparkles, Crown } from "lucide-react";
+import { Check, Sparkles, Crown } from "lucide-react";
 
 async function startAutumnCheckout() {
   try {
@@ -21,70 +27,25 @@
       const { getStripe } = await import('@/lib/stripe-client');
       const stripe = await getStripe();
       if (stripe) await stripe.redirectToCheckout({ sessionId: data.sessionId });
-      return;
     }
   } catch (e) {
     console.error('Checkout failed', e);
   }
 }
-=======
-import Link from "next/link";
-import { useRouter } from "next/navigation";
-import {
-  Card,
-  CardContent,
-  CardDescription,
-  CardHeader,
-  CardTitle,
-} from "@/components/ui/card";
-import { Button } from "@/components/ui/button";
-import { Check, Sparkles, Crown } from "lucide-react";
-import CheckoutButton from "@/components/stripe/CheckoutButton";
->>>>>>> 4184c12b
 
 export default function PricingPage() {
   const router = useRouter();
-  const proPriceId = process.env.NEXT_PUBLIC_STRIPE_PRO_PRICE_ID || "price_pro_monthly";
 
   return (
-<<<<<<< HEAD
-    <div className="min-h-screen bg-gradient-to-br from-blue-50 to-indigo-100 py-12 px-4 sm:px-6 lg:px-8">
-      <div className="max-w-7xl mx-auto">
-        <div className="text-center mb-12">
-          <div className="flex justify-center items-center mb-4">
-            <Zap className="h-12 w-12 text-blue-600 mr-4" />
-            <h1 className="text-4xl font-bold text-gray-900">ZapDev Pricing</h1>
-          </div>
-          <p className="text-xl text-gray-600 max-w-3xl mx-auto">
-            Unlock the full power of AI-assisted React development.
-=======
     <div className="min-h-screen bg-background text-foreground">
       <div className="container mx-auto px-4 py-12">
         <header className="text-center mb-12">
           <h1 className="text-4xl font-bold tracking-tight">Pricing</h1>
           <p className="text-muted-foreground mt-3 max-w-2xl mx-auto">
-            Choose the plan that fits your workflow. Start free and upgrade
-            anytime.
->>>>>>> 4184c12b
+            Choose the plan that fits your workflow. Start free and upgrade anytime.
           </p>
         </header>
 
-<<<<<<< HEAD
-        <div className="grid grid-cols-1 md:grid-cols-3 gap-6 mb-12">
-          <Card className="text-center">
-            <CardHeader>
-              <div className="mx-auto mb-2">
-                <Sparkles className="h-8 w-8 text-yellow-500" />
-              </div>
-              <CardTitle>AI-Powered Development</CardTitle>
-            </CardHeader>
-            <CardContent>
-              <CardDescription>
-                Chat with AI agents to build React applications with advanced features and real-time code generation.
-              </CardDescription>
-            </CardContent>
-          </Card>
-=======
         <section aria-labelledby="pricing-heading" className="mb-16">
           <h2 id="pricing-heading" className="sr-only">
             Plans
@@ -137,7 +98,6 @@
                 </div>
               </CardContent>
             </Card>
->>>>>>> 4184c12b
 
             {/* Pro */}
             <Card className="relative transition hover:shadow-md hover:scale-[1.01] ring-1 ring-primary/20">
@@ -178,15 +138,14 @@
                   ))}
                 </ul>
                 <div className="mt-6">
-                  <CheckoutButton
-                    priceId={proPriceId}
-                    mode="subscription"
+                  <Button
                     variant="orange"
                     size="lg"
                     className="w-full"
+                    onClick={startAutumnCheckout}
                   >
                     Upgrade to Pro
-                  </CheckoutButton>
+                  </Button>
                 </div>
               </CardContent>
             </Card>
@@ -221,65 +180,7 @@
               </div>
             </CardContent>
           </Card>
-<<<<<<< HEAD
-        </div>
-
-        <div className="grid grid-cols-1 md:grid-cols-2 gap-6 mb-16">
-          <Card className="relative">
-            <CardHeader>
-              <CardTitle className="text-2xl">Free</CardTitle>
-              <div className="flex items-baseline">
-                <span className="text-4xl font-bold">$0</span>
-                <span className="text-gray-500 ml-1">forever</span>
-              </div>
-              <CardDescription>Perfect for getting started</CardDescription>
-            </CardHeader>
-            <CardContent>
-              <ul className="space-y-3 mb-6">
-                <li className="flex items-center"><CheckCircle className="h-5 w-5 text-green-500 mr-2" />5 chats</li>
-                <li className="flex items-center"><CheckCircle className="h-5 w-5 text-green-500 mr-2" />Basic models</li>
-              </ul>
-              <Button variant="outline" className="w-full">Get Started</Button>
-            </CardContent>
-          </Card>
-
-          <Card className="relative border-blue-500 ring-2 ring-blue-500">
-            <div className="absolute -top-3 left-1/2 -translate-x-1/2 bg-blue-500 text-white text-xs font-bold px-3 py-1 rounded-full">MOST POPULAR</div>
-            <CardHeader>
-              <div className="flex items-center gap-2">
-                <Crown className="h-6 w-6 text-blue-600" />
-                <CardTitle className="text-2xl">Pro</CardTitle>
-              </div>
-              <div className="flex items-baseline">
-                <span className="text-4xl font-bold">$20</span>
-                <span className="text-gray-500 ml-1">per month</span>
-              </div>
-              <CardDescription>For builders who want more</CardDescription>
-            </CardHeader>
-            <CardContent>
-              <ul className="space-y-3 mb-6">
-                <li className="flex items-center"><CheckCircle className="h-5 w-5 text-green-500 mr-2" />Unlimited chats</li>
-                <li className="flex items-center"><CheckCircle className="h-5 w-5 text-green-500 mr-2" />Advanced models</li>
-              </ul>
-              <Button className="w-full" onClick={startAutumnCheckout}>Upgrade to Pro</Button>
-            </CardContent>
-          </Card>
-        </div>
-
-        <Card className="bg-amber-50 border-amber-200 mb-8">
-          <CardHeader>
-            <CardTitle className="text-amber-900 flex items-center">
-              <Sparkles className="h-5 w-5 mr-2" />
-              Usage-Based Pricing
-            </CardTitle>
-          </CardHeader>
-          <CardContent className="text-amber-800">
-            <p className="mb-4">ZapDev uses a usage-based model to ensure you only pay for what you use.</p>
-          </CardContent>
-        </Card>
-=======
         </section>
->>>>>>> 4184c12b
       </div>
     </div>
   );
