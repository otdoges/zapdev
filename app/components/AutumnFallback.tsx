--- conflicted
+++ resolved
@@ -2,15 +2,9 @@
 // This file provides working alternatives when autumn-js/react is not available
 
 import React, { createContext, useContext, useState, useEffect } from 'react';
-import Link from 'next/link';
 import { Card, CardContent, CardDescription, CardHeader, CardTitle } from "@/components/ui/card";
 import { Button } from "@/components/ui/button";
-<<<<<<< HEAD
 import { CheckCircle } from "lucide-react";
-=======
-import { Check, Sparkles, Crown } from "lucide-react";
-import CheckoutButton from "@/components/stripe/CheckoutButton";
->>>>>>> 4184c12b
 
 interface Customer {
   id: string;
@@ -53,13 +47,8 @@
         email: 'user@example.com',
         name: 'Test User',
         subscription: {
-<<<<<<< HEAD
-          status: 'active',
-          planId: 'pro',
-=======
           status: 'inactive',
           planId: 'free',
->>>>>>> 4184c12b
           currentPeriodEnd: Date.now() + 30 * 24 * 60 * 60 * 1000
         }
       });
@@ -83,48 +72,26 @@
   };
 };
 
-<<<<<<< HEAD
-=======
 // Mock pricing table component (two-tier)
->>>>>>> 4184c12b
 export const PricingTable: React.FC = () => {
-  const proPriceId = process.env.NEXT_PUBLIC_STRIPE_PRO_PRICE_ID || 'price_pro_monthly';
-
   const plans = [
     {
       id: 'free',
       name: 'Free',
       price: '$0',
-<<<<<<< HEAD
       period: 'forever',
       description: 'Perfect for getting started',
-      features: [
-        '5 chats',
-        '1 sandbox',
-        'Basic models'
-      ],
+      features: ['5 chats', '1 sandbox', 'Basic models'],
       buttonText: 'Get Started',
       popular: false
-=======
-      subtext: 'No credit card required',
-      description: 'Everything you need to get started.',
-      features: ['Up to 5 chats', 'Basic templates', 'Standard sandbox time', 'Community support'],
-      buttonText: 'Get started',
-      popular: false,
-      icon: Sparkles,
->>>>>>> 4184c12b
     },
     {
       id: 'pro',
       name: 'Pro',
       price: '$20',
-<<<<<<< HEAD
       period: 'per month',
       description: 'For builders who want more',
-      features: [
-        'Unlimited chats',
-        'Advanced models'
-      ],
+      features: ['Unlimited chats', 'Advanced models'],
       buttonText: 'Upgrade to Pro',
       popular: true
     }
@@ -133,8 +100,8 @@
   return (
     <div className="grid grid-cols-1 md:grid-cols-2 gap-6">
       {plans.map((plan) => (
-        <Card 
-          key={plan.id} 
+        <Card
+          key={plan.id}
           className={`relative ${plan.popular ? 'border-blue-500 ring-2 ring-blue-500' : ''}`}
         >
           {plan.popular && (
@@ -159,80 +126,12 @@
                 </li>
               ))}
             </ul>
-            <Button 
-              className="w-full" 
-              variant={plan.popular ? "default" : "outline"}
-            >
+            <Button className="w-full" variant={plan.popular ? 'default' : 'outline'}>
               {plan.buttonText}
             </Button>
           </CardContent>
         </Card>
       ))}
-=======
-      subtext: 'per month, cancel anytime',
-      description: 'Build without limits with advanced AI.',
-      features: ['Unlimited chats', 'Advanced AI models', 'Extended sandbox time', 'Priority support'],
-      buttonText: 'Upgrade to Pro',
-      popular: true,
-      icon: Crown,
-    },
-  ];
-
-  return (
-    <div className="grid grid-cols-1 md:grid-cols-2 gap-8">
-      {plans.map((plan) => {
-        const Icon = plan.icon;
-        const isFree = plan.id === 'free';
-        return (
-          <Card
-            key={plan.id}
-            className={`relative transition hover:shadow-md hover:scale-[1.01] ${plan.popular ? 'ring-1 ring-primary/20' : ''}`}
-          >
-            {plan.popular && (
-              <div className="absolute top-3 right-3">
-                <span className="bg-primary/10 text-primary text-xs font-bold px-2 py-0.5 rounded-full">
-                  Most popular
-                </span>
-              </div>
-            )}
-            <CardHeader>
-              <div className="flex items-center gap-3">
-                <div className="rounded-md bg-primary/10 p-2">
-                  <Icon className="h-6 w-6 text-primary" aria-hidden="true" />
-                </div>
-                <div>
-                  <CardTitle className="text-2xl">{plan.name}</CardTitle>
-                  <CardDescription>{plan.description}</CardDescription>
-                </div>
-              </div>
-              <div className="mt-4 flex items-baseline gap-2">
-                <span className="text-4xl font-bold">{plan.price}</span>
-                <span className="text-sm text-muted-foreground">{plan.subtext}</span>
-              </div>
-            </CardHeader>
-            <CardContent>
-              <ul className="space-y-3 mb-6" role="list">
-                {plan.features.map((feature, index) => (
-                  <li key={index} className="flex items-start">
-                    <Check className="h-5 w-5 text-green-600 dark:text-green-500 mr-3 mt-0.5" aria-hidden="true" />
-                    <span>{feature}</span>
-                  </li>
-                ))}
-              </ul>
-              {isFree ? (
-                <Link href="/sign-in" className="block w-full" aria-label="Get started with Free">
-                  <Button variant="outline" className="w-full">{plan.buttonText}</Button>
-                </Link>
-              ) : (
-                <CheckoutButton priceId={proPriceId} mode="subscription" variant="orange" size="lg" className="w-full">
-                  {plan.buttonText}
-                </CheckoutButton>
-              )}
-            </CardContent>
-          </Card>
-        );
-      })}
->>>>>>> 4184c12b
     </div>
   );
 };
