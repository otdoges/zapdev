--- conflicted
+++ resolved
@@ -23,14 +23,13 @@
   const authorization = typeof rawAuthHeader === 'string' ? rawAuthHeader : undefined;
   
   try {
-<<<<<<< HEAD
-=======
+
     // Require authentication
     const rawAuthHeader = Array.isArray(req.headers['authorization'])
       ? req.headers['authorization'][0]
       : req.headers['authorization'];
     const authorization = typeof rawAuthHeader === 'string' ? rawAuthHeader : undefined;
->>>>>>> bcbce4b8
+
     if (!authorization) {
       return res.status(401).json({ error: 'Unauthorized' });
     }
