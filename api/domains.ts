/**
 * 🌐 Domains API Endpoint
 * 
 * Dedicated endpoint for managing zapdev.link subdomains
 * Supports both Netlify and Vercel platform integration
 */

import type { VercelRequest, VercelResponse } from '@vercel/node';
import { ZapdevDeploymentManager } from '../lib/deployment/manager';
import {
  DeploymentPlatform,
  ZapdevDeploymentConfig,
  ZapdevDeploymentSecrets,
  DomainConfigurationError,
  DeploymentAnalyticsEvent
} from '../lib/deployment/types';

// PostHog Analytics Integration
class PostHogAnalytics {
  private apiKey: string | undefined;
  private host: string;
  private enabled: boolean;

  constructor() {
    this.apiKey = process.env.VITE_PUBLIC_POSTHOG_KEY || process.env.POSTHOG_API_KEY;
    this.host = process.env.VITE_PUBLIC_POSTHOG_HOST || 'https://app.posthog.com';
    this.enabled = !!this.apiKey && process.env.NODE_ENV !== 'test';
  }

  async track(event: DeploymentAnalyticsEvent): Promise<void> {
    if (!this.enabled || !this.apiKey) return;

    try {
      const payload = {
        api_key: this.apiKey,
        event: event.event,
        properties: {
          ...event.properties,
          $lib: 'zapdev-domains-api',
          $lib_version: '1.0.0',
          timestamp: new Date().toISOString(),
        },
        distinct_id: event.properties.user_id || 'domains-api',
      };

      fetch(`${this.host}/capture/`, {
        method: 'POST',
        headers: {
          'Content-Type': 'application/json',
          'User-Agent': 'zapdev-domains-api/1.0.0',
        },
        body: JSON.stringify(payload),
      }).catch(() => {
        // Silently fail analytics
      });
    } catch {
      // Silently fail analytics
    }
  }
}

// Logger
const logger = {
  info: (message: string, meta?: Record<string, unknown>) => {
    const timestamp = new Date().toISOString();
    console.log(`🟢 [${timestamp}] DOMAINS-API INFO: ${message}`, meta ? JSON.stringify(meta) : '');
  },
  warn: (message: string, meta?: Record<string, unknown>) => {
    const timestamp = new Date().toISOString();
    console.warn(`🟡 [${timestamp}] DOMAINS-API WARN: ${message}`, meta ? JSON.stringify(meta) : '');
  },
  error: (message: string, error?: unknown, meta?: Record<string, unknown>) => {
    const timestamp = new Date().toISOString();
    const errorMsg = error instanceof Error ? error.message : String(error);
    console.error(`🔴 [${timestamp}] DOMAINS-API ERROR: ${message} - ${errorMsg}`, meta ? JSON.stringify(meta) : '');
  },
};

// Initialize analytics
const analytics = new PostHogAnalytics();

// Security constants for subdomain validation
const SUBDOMAIN_MIN_LENGTH = 3;
const SUBDOMAIN_MAX_LENGTH = 63;
// Simple safe regex pattern - no quantifiers with potential backtracking
const SUBDOMAIN_PATTERN = /^[a-z0-9][a-z0-9-]*[a-z0-9]$|^[a-z0-9]$/i;
const RESERVED_SUBDOMAINS = [
  'api', 'www', 'mail', 'ftp', 'admin', 'app', 'dev', 'test', 'staging',
  'blog', 'docs', 'help', 'support', 'status', 'portal', 'dashboard'
];

<<<<<<< HEAD
// Deployment manager configuration (non-sensitive)
=======
// Deployment manager configuration
>>>>>>> 35bd2576
const deploymentConfig: ZapdevDeploymentConfig = {
  baseDomain: 'zapdev.link',
  netlify: {
    teamId: process.env.NETLIFY_TEAM_ID,
  },
  vercel: {
    teamId: process.env.VERCEL_TEAM_ID,
  },
  defaults: {
    platform: (process.env.DEFAULT_DEPLOYMENT_PLATFORM as DeploymentPlatform) || 'vercel',
    buildCommand: 'npm run build',
    outputDirectory: 'dist',
    nodeVersion: '18.x',
  },
};

// Deployment secrets (sensitive data)
const deploymentSecrets: ZapdevDeploymentSecrets = {
  netlify: {
    accessToken: process.env.NETLIFY_ACCESS_TOKEN || '',
    teamId: process.env.NETLIFY_TEAM_ID,
  },
  vercel: {
    accessToken: process.env.VERCEL_ACCESS_TOKEN || '',
    teamId: process.env.VERCEL_TEAM_ID,
  },
};

// Initialize deployment manager
let deploymentManager: ZapdevDeploymentManager;

try {
  deploymentManager = new ZapdevDeploymentManager({
    config: deploymentConfig,
    secrets: deploymentSecrets,
    analytics: { track: analytics.track.bind(analytics) },
    logger,
  });
} catch (error) {
  logger.error('Failed to initialize deployment manager', error);
  // Will handle error in the main handler function
}
interface DomainRequest {
  action: 'check' | 'setup' | 'verify' | 'instructions' | 'validate' | 'suggestions';
  subdomain?: string;
  platform?: DeploymentPlatform;
  projectId?: string;
  siteId?: string;
}

// Validation function to safely parse request body
function validateRequestBody(body: unknown): DomainRequest | null {
  if (!body || typeof body !== 'object') {
    return null;
  }
  
  const obj = body as Record<string, unknown>;
  
  // Action is required and must be one of the valid actions
  const validActions = ['check', 'setup', 'verify', 'instructions', 'validate', 'suggestions'] as const;
  if (!obj.action || typeof obj.action !== 'string' || !(validActions as readonly string[]).includes(obj.action)) {
    return null;
  }
  
  // Validate optional fields with proper type checking
  const request: DomainRequest = {
    action: obj.action as DomainRequest['action']
  };
  
  if (obj.subdomain && typeof obj.subdomain === 'string') {
    request.subdomain = obj.subdomain;
  }
  
  if (obj.platform && typeof obj.platform === 'string') {
    const validPlatforms = ['netlify', 'vercel'];
    if (validPlatforms.includes(obj.platform)) {
      request.platform = obj.platform as DeploymentPlatform;
    }
  }
  
  if (obj.projectId && typeof obj.projectId === 'string') {
    request.projectId = obj.projectId;
  }
  
  if (obj.siteId && typeof obj.siteId === 'string') {
    request.siteId = obj.siteId;
  }
  
  return request;
}

interface SubdomainSuggestion {
  subdomain: string;
  available: boolean;
  domain: string;
}

export default async function handler(req: VercelRequest, res: VercelResponse) {
  // CORS headers
  res.setHeader('Access-Control-Allow-Origin', '*');
  res.setHeader('Access-Control-Allow-Methods', 'GET, POST, OPTIONS');
  res.setHeader('Access-Control-Allow-Headers', 'Content-Type, Authorization');

  if (req.method === 'OPTIONS') {
    return res.status(200).end();
  }

  if (req.method !== 'POST' && req.method !== 'GET') {
    return res.status(405).json({ error: 'Method not allowed' });
  }
  
  // Check if deployment manager is initialized
  if (!deploymentManager) {
    return res.status(503).json({
      error: 'Service temporarily unavailable',
      message: 'Deployment manager initialization failed. Please check server configuration.'
    });
  }
  try {
    const body = req.method === 'POST' ? validateRequestBody(req.body) : null;
    const action = body?.action || (req.query.action as string);
    
    // If POST method but body validation failed, return 400 error
    if (req.method === 'POST' && !body) {
      return res.status(400).json({ 
        error: 'Invalid request body format',
        details: 'Request body must be a valid JSON object with required fields'
      });
    }

    if (!action) {
      return res.status(400).json({ 
        error: 'Missing action parameter',
        availableActions: ['check', 'setup', 'verify', 'instructions', 'validate', 'suggestions']
      });
    }

    logger.info('Domains API request', { 
      action, 
      method: req.method,
      userAgent: req.headers['user-agent'],
      ip: req.headers['x-forwarded-for'] || req.socket?.remoteAddress
    });

    switch (action) {
      case 'check':
        return await handleCheckSubdomain(req, res, body || { action: 'check' });
      
      case 'setup':
        if (!body) {
          return res.status(400).json({ error: 'Setup action requires POST method with body' });
        }
        return await handleSetupDomain(req, res, body);
      
      case 'verify':
        if (!body) {
          return res.status(400).json({ error: 'Verify action requires POST method with body' });
        }
        return await handleVerifyDomain(req, res, body);
      
      case 'instructions':
        return await handleGetInstructions(req, res, body || { action: 'instructions' });
      
      case 'validate':
        return await handleValidateSubdomain(req, res, body || { action: 'validate' });
      
      case 'suggestions':
        return await handleSuggestions(req, res, body || { action: 'suggestions' });
      
      default:
        return res.status(400).json({ 
          error: `Unknown action: ${action}`,
          availableActions: ['check', 'setup', 'verify', 'instructions', 'validate', 'suggestions']
        });
    }
  } catch (error) {
    logger.error('Domains API request failed', error);
    
    if (error instanceof DomainConfigurationError) {
      return res.status(400).json({
        error: error.message,
        code: error.code || 'DOMAIN_ERROR',
        platform: error.platform,
        domain: error.domain
      });
    }

    return res.status(500).json({
      error: 'Internal server error',
      message: error instanceof Error ? error.message : String(error)
    });
  }
}

async function handleCheckSubdomain(req: VercelRequest, res: VercelResponse, body: DomainRequest) {
  const subdomain = body.subdomain || (req.query.subdomain as string);

  if (!subdomain) {
    return res.status(400).json({
      error: 'Missing subdomain parameter'
    });
  }

  const fullDomain = `${subdomain}.zapdev.link`;
  
  // Validate subdomain format
  const isValid = isValidSubdomain(subdomain);
  
  if (!isValid) {
    return res.status(400).json({
      error: 'Invalid subdomain format',
      valid: false,
      domain: fullDomain,
      rules: getSubdomainRules()
    });
  }

  // Check if subdomain is available (simplified check)
  const isAvailable = await checkSubdomainAvailability(subdomain);

  return res.status(200).json({
    subdomain,
    domain: fullDomain,
    valid: isValid,
    available: isAvailable,
    message: isAvailable ? 
      `${subdomain}.zapdev.link is available!` : 
      `${subdomain}.zapdev.link is already taken`,
  });
}

async function handleSetupDomain(req: VercelRequest, res: VercelResponse, body: DomainRequest) {
  const { subdomain, platform, projectId, siteId } = body;

  if (!subdomain || !platform) {
    return res.status(400).json({
      error: 'Missing required fields: subdomain, platform'
    });
  }

  if (!isValidSubdomain(subdomain)) {
    return res.status(400).json({
      error: 'Invalid subdomain format',
      rules: getSubdomainRules()
    });
  }

  const id = projectId || siteId;
  const result = await deploymentManager.setupCustomSubdomain(subdomain, platform, id);
  
  return res.status(result.success ? 200 : 400).json({
    success: result.success,
    subdomain,
    domain: result.domain,
    platform,
    dnsInstructions: result.dnsInstructions,
    error: result.error,
    message: result.success ? 
      `Custom subdomain ${subdomain}.zapdev.link has been configured!` :
      'Failed to configure custom subdomain'
  });
}

async function handleVerifyDomain(req: VercelRequest, res: VercelResponse, body: DomainRequest) {
  const { subdomain, platform, projectId, siteId } = body;
  
  if (!subdomain || !platform) {
    return res.status(400).json({
      error: 'Missing required fields: subdomain, platform'
    });
  }

  const domain = `${subdomain}.zapdev.link`;
  const id = projectId || siteId;
  const result = await deploymentManager.verifyCustomDomain(domain, platform, id);
  
  return res.status(200).json({
    success: result.success,
    verified: result.verified,
    subdomain,
    domain,
    platform,
    error: result.error,
    message: result.verified ? 
      `${domain} is verified and active!` :
      result.success ? 
        `${domain} is not yet verified. Please check DNS settings.` :
        'Verification failed'
  });
}

async function handleGetInstructions(req: VercelRequest, res: VercelResponse, body: DomainRequest) {
  const platform = body.platform || (req.query.platform as DeploymentPlatform);
  const subdomain = body.subdomain || (req.query.subdomain as string);

  if (!platform) {
    return res.status(400).json({
      error: 'Missing platform parameter'
    });
  }

  const instructions = generatePlatformInstructions(platform, subdomain);
  
  return res.status(200).json({
    platform,
    subdomain,
    domain: subdomain ? `${subdomain}.zapdev.link` : null,
    instructions,
    supportedPlatforms: deploymentManager.getAvailablePlatforms()
  });
}

async function handleValidateSubdomain(req: VercelRequest, res: VercelResponse, body: DomainRequest) {
  const subdomain = body.subdomain || (req.query.subdomain as string);

  if (!subdomain) {
    return res.status(400).json({
      error: 'Missing subdomain parameter'
    });
  }

  const validation = validateSubdomainDetailed(subdomain);
  
  return res.status(200).json({
    subdomain,
    domain: `${subdomain}.zapdev.link`,
    ...validation
  });
}

async function handleSuggestions(req: VercelRequest, res: VercelResponse, body: DomainRequest) {
  const baseSubdomain = body.subdomain || (req.query.subdomain as string) || 'myproject';
  
  const suggestions = await generateSubdomainSuggestions(baseSubdomain);
  
  return res.status(200).json({
    baseSubdomain,
    suggestions,
    total: suggestions.length,
    available: suggestions.filter(s => s.available).length
  });
}

// Helper functions
function isValidSubdomain(subdomain: string): boolean {
  if (subdomain.length < SUBDOMAIN_MIN_LENGTH || subdomain.length > SUBDOMAIN_MAX_LENGTH) return false;
  return SUBDOMAIN_PATTERN.test(subdomain);
}

function validateSubdomainDetailed(subdomain: string) {
  const errors: string[] = [];
  const warnings: string[] = [];
  
  if (subdomain.length < SUBDOMAIN_MIN_LENGTH) {
    errors.push(`Subdomain must be at least ${SUBDOMAIN_MIN_LENGTH} characters long`);
<<<<<<< HEAD
  }
  
  if (subdomain.length > SUBDOMAIN_MAX_LENGTH) {
    errors.push(`Subdomain cannot exceed ${SUBDOMAIN_MAX_LENGTH} characters`);
  }
  
=======
  }
  
  if (subdomain.length > SUBDOMAIN_MAX_LENGTH) {
    errors.push(`Subdomain cannot exceed ${SUBDOMAIN_MAX_LENGTH} characters`);
  }
  
>>>>>>> 35bd2576
  if (!SUBDOMAIN_PATTERN.test(subdomain)) {
    errors.push('Subdomain can only contain letters, numbers, and hyphens, and cannot start or end with hyphens');
  }
  
  if (subdomain.includes('--')) {
    warnings.push('Consecutive hyphens may cause confusion');
  }
  
  if (/^\d+$/.test(subdomain)) {
    warnings.push('Numeric-only subdomains may be confusing');
  }
  
  // Check for reserved words using constants
  const lowerSubdomain = subdomain.toLowerCase();
  if (RESERVED_SUBDOMAINS.includes(lowerSubdomain)) {
    warnings.push('This subdomain uses a reserved word and may cause conflicts');
  }
  
  return {
    valid: errors.length === 0,
    errors,
    warnings,
    rules: getSubdomainRules()
  };
}

function getSubdomainRules() {
  return {
    minLength: SUBDOMAIN_MIN_LENGTH,
    maxLength: SUBDOMAIN_MAX_LENGTH,
    allowedCharacters: 'letters (a-z), numbers (0-9), and hyphens (-)',
    restrictions: [
      'Cannot start or end with hyphens',
      'Cannot contain consecutive hyphens',
      'Cannot use reserved words (api, www, mail, etc.)'
    ],
    examples: ['myproject', 'awesome-app', 'portfolio2024']
  };
}

async function checkSubdomainAvailability(subdomain: string): Promise<boolean> {
  // This is a simplified check. In a real implementation, you might:
  // 1. Check against a database of registered subdomains
  // 2. Query DNS to see if the subdomain already exists
  // 3. Check both Netlify and Vercel for existing projects
  
  // For now, we'll just check against reserved subdomains using constants
  return !RESERVED_SUBDOMAINS.includes(subdomain.toLowerCase());
}

async function generateSubdomainSuggestions(baseSubdomain: string): Promise<SubdomainSuggestion[]> {
  const suggestions: SubdomainSuggestion[] = [];
  const cleanBase = baseSubdomain.toLowerCase().replace(/[^a-z0-9]/g, '');
  
  // Original
  if (isValidSubdomain(cleanBase)) {
    suggestions.push({
      subdomain: cleanBase,
      available: await checkSubdomainAvailability(cleanBase),
      domain: `${cleanBase}.zapdev.link`
    });
  }
  
  // With numbers
  const withNumbers = [`${cleanBase}1`, `${cleanBase}2`, `${cleanBase}2024`, `${cleanBase}app`];
  for (const suggestion of withNumbers) {
    if (isValidSubdomain(suggestion)) {
      suggestions.push({
        subdomain: suggestion,
        available: await checkSubdomainAvailability(suggestion),
        domain: `${suggestion}.zapdev.link`
      });
    }
  }
  
  // With common prefixes/suffixes
  const variants = [
    `my-${cleanBase}`,
    `${cleanBase}-app`,
    `${cleanBase}-web`,
    `${cleanBase}-site`,
    `${cleanBase}-dev`,
    `awesome-${cleanBase}`,
    `${cleanBase}-prod`
  ];
  
  for (const variant of variants) {
    if (isValidSubdomain(variant)) {
      suggestions.push({
        subdomain: variant,
        available: await checkSubdomainAvailability(variant),
        domain: `${variant}.zapdev.link`
      });
    }
  }
  
  return suggestions.slice(0, 10); // Limit to 10 suggestions
}

function generatePlatformInstructions(platform: DeploymentPlatform, subdomain?: string) {
  const baseInstructions = {
    netlify: {
      title: 'Netlify Deployment with Custom Subdomain',
      steps: [
        'Deploy your site to Netlify',
        'Get your Netlify site URL (e.g., awesome-site-123.netlify.app)',
        `Configure ${subdomain ? `${subdomain}.zapdev.link` : 'yourname.zapdev.link'} to point to your Netlify site`,
        'Add the custom domain in your Netlify site settings',
        'Wait for DNS propagation (usually 5-10 minutes)'
      ],
      dnsConfiguration: {
        type: 'CNAME',
        name: subdomain || 'yourname',
        value: 'your-netlify-site.netlify.app',
        description: 'Point your subdomain to your Netlify site URL'
      }
    },
    vercel: {
      title: 'Vercel Deployment with Custom Subdomain',
      steps: [
        'Deploy your project to Vercel',
        'Get your Vercel project URL (e.g., myproject.vercel.app)',
        `Configure ${subdomain ? `${subdomain}.zapdev.link` : 'yourname.zapdev.link'} to point to Vercel`,
        'Add the custom domain in your Vercel project settings',
        'Verify the domain and wait for SSL certificate provisioning'
      ],
      dnsConfiguration: {
        type: 'CNAME',
        name: subdomain || 'yourname',
        value: 'cname.vercel-dns.com',
        description: 'Point your subdomain to Vercel\'s CDN'
      }
    }
  };

  const validPlatforms = ['netlify', 'vercel'] as const;
  type Platform = typeof validPlatforms[number];
  
  function isPlatform(p: unknown): p is Platform {
    return typeof p === 'string' && validPlatforms.includes(p as Platform);
  }
  
  const safePlatform: Platform = isPlatform(platform) ? platform : 'netlify';
  
  // Use explicit mapping to prevent object injection
  if (safePlatform === 'netlify') {
    return baseInstructions.netlify;
  } else if (safePlatform === 'vercel') {
    return baseInstructions.vercel;
  } else {
    return {
      title: 'Platform not supported',
      steps: [],
      dnsConfiguration: null
    };
  }
}<|MERGE_RESOLUTION|>--- conflicted
+++ resolved
@@ -89,11 +89,7 @@
   'blog', 'docs', 'help', 'support', 'status', 'portal', 'dashboard'
 ];
 
-<<<<<<< HEAD
-// Deployment manager configuration (non-sensitive)
-=======
 // Deployment manager configuration
->>>>>>> 35bd2576
 const deploymentConfig: ZapdevDeploymentConfig = {
   baseDomain: 'zapdev.link',
   netlify: {
@@ -449,21 +445,12 @@
   
   if (subdomain.length < SUBDOMAIN_MIN_LENGTH) {
     errors.push(`Subdomain must be at least ${SUBDOMAIN_MIN_LENGTH} characters long`);
-<<<<<<< HEAD
   }
   
   if (subdomain.length > SUBDOMAIN_MAX_LENGTH) {
     errors.push(`Subdomain cannot exceed ${SUBDOMAIN_MAX_LENGTH} characters`);
   }
   
-=======
-  }
-  
-  if (subdomain.length > SUBDOMAIN_MAX_LENGTH) {
-    errors.push(`Subdomain cannot exceed ${SUBDOMAIN_MAX_LENGTH} characters`);
-  }
-  
->>>>>>> 35bd2576
   if (!SUBDOMAIN_PATTERN.test(subdomain)) {
     errors.push('Subdomain can only contain letters, numbers, and hyphens, and cannot start or end with hyphens');
   }
