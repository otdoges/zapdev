--- conflicted
+++ resolved
@@ -316,16 +316,6 @@
   }
 
   private extractTextContent(html: string): string {
-<<<<<<< HEAD
-    // Use Cheerio to parse HTML and remove <script> and <style> tags
-    const $ = cheerio.load(html);
-    $('script').remove();
-    $('style').remove();
-    // Get the text content
-    const text = $.root().text();
-    // Collapse whitespace and trim
-    return text.replace(/\s+/g, ' ').trim();
-=======
     // Repeatedly remove <script> and <style> tags and their content
     let sanitized = html;
     let previous;
@@ -339,7 +329,6 @@
       .replace(/<[^>]*>/g, ' ')
       .replace(/\s+/g, ' ')
       .trim();
->>>>>>> 6c2e156a
   }
 }
 
