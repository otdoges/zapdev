import { z } from "zod";
import { Sandbox } from "@e2b/code-interpreter";
import { openai, createAgent, createTool, createNetwork, type Tool, type Message, createState, type NetworkRun } from "@inngest/agent-kit";
import { Framework as PrismaFramework } from "@/generated/prisma";

import { prisma } from "@/lib/db";
<<<<<<< HEAD
import { scrapeUrl, type ScrapedContent } from "@/lib/firecrawl";
import { FRAGMENT_TITLE_PROMPT, PROMPT, RESPONSE_PROMPT } from "@/prompt";
=======
import {
  FRAGMENT_TITLE_PROMPT,
  RESPONSE_PROMPT,
  FRAMEWORK_SELECTOR_PROMPT,
  NEXTJS_PROMPT,
  ANGULAR_PROMPT,
  REACT_PROMPT,
  VUE_PROMPT,
  SVELTE_PROMPT,
} from "@/prompt";
>>>>>>> d16fea3e

import { inngest } from "./client";
import { SANDBOX_TIMEOUT, type Framework, type AgentState } from "./types";
import { getSandbox, lastAssistantTextMessageContent, parseAgentOutput } from "./utils";

const AUTO_FIX_MAX_ATTEMPTS = 1;
const AUTO_FIX_ERROR_PATTERNS = [
  /ESLint/i,
  /Type error/i,
  /Module not found/i,
  /Cannot find module/i,
  /Parsing error/i,
  /unexpected token/i,
];

const URL_REGEX = /(https?:\/\/[^\s\]\)"'<>]+)/gi;

const extractUrls = (value: string) => {
  const matches = value.matchAll(URL_REGEX);
  const urls = new Set<string>();

  for (const match of matches) {
    const candidate = match[0];

    try {
      const parsed = new URL(candidate);
      if (parsed.protocol === "http:" || parsed.protocol === "https:") {
        urls.add(parsed.toString());
      }
    } catch (error) {
      console.warn("[DEBUG] Skipping invalid URL", { candidate, error });
    }
  }

  return Array.from(urls);
};

const shouldTriggerAutoFix = (message?: string) => {
  if (!message) {
    return false;
  }

  return AUTO_FIX_ERROR_PATTERNS.some((pattern) => pattern.test(message));
};

const getLastAssistantMessage = (
  networkRun: NetworkRun<AgentState>,
): string | undefined => {
  const results = networkRun.state.results;

  if (results.length === 0) {
    return undefined;
  }

  const latestResult = results[results.length - 1];

  return lastAssistantTextMessageContent(latestResult);
};

const getE2BTemplate = (framework: Framework): string => {
  switch (framework) {
    case 'nextjs':
      return 'zapdev';
    case 'angular':
      return 'zapdev-angular';
    case 'react':
      return 'zapdev-react';
    case 'vue':
      return 'zapdev-vue';
    case 'svelte':
      return 'zapdev-svelte';
    default:
      return 'zapdev';
  }
};

const getFrameworkPort = (framework: Framework): number => {
  switch (framework) {
    case 'nextjs':
      return 3000;
    case 'angular':
      return 4200;
    case 'react':
    case 'vue':
    case 'svelte':
      return 5173;
    default:
      return 3000;
  }
};

const getFrameworkPrompt = (framework: Framework): string => {
  switch (framework) {
    case 'nextjs':
      return NEXTJS_PROMPT;
    case 'angular':
      return ANGULAR_PROMPT;
    case 'react':
      return REACT_PROMPT;
    case 'vue':
      return VUE_PROMPT;
    case 'svelte':
      return SVELTE_PROMPT;
    default:
      return NEXTJS_PROMPT;
  }
};

const toPrismaFramework = (framework: Framework): PrismaFramework => {
  return framework.toUpperCase() as PrismaFramework;
};

const createCodeAgentTools = (sandboxId: string) => [
  createTool({
    name: "terminal",
    description: "Use the terminal to run commands",
    parameters: z.object({
      command: z.string(),
    }),
    handler: async (
      { command }: { command: string },
      opts: Tool.Options<AgentState>
    ) => {
      return await opts.step?.run("terminal", async () => {
        const buffers: { stdout: string; stderr: string } = { stdout: "", stderr: "" };

        try {
          const sandbox = await getSandbox(sandboxId);
          const result = await sandbox.commands.run(command, {
            onStdout: (data: string) => {
              buffers.stdout += data;
            },
            onStderr: (data: string) => {
              buffers.stderr += data;
            }
          });
          return result.stdout;
        } catch (e) {
          console.error(
            `Command failed: ${e} \nstdout: ${buffers.stdout}\nstderror: ${buffers.stderr}`,
          );
          return `Command failed: ${e} \nstdout: ${buffers.stdout}\nstderr: ${buffers.stderr}`;
        }
      });
    },
  }),
  createTool({
    name: "createOrUpdateFiles",
    description: "Create or update files in the sandbox",
    parameters: z.object({
      files: z.array(
        z.object({
          path: z.string(),
          content: z.string(),
        }),
      ),
    }),
    handler: async (
      { files },
      { step, network }: Tool.Options<AgentState>
    ) => {
      const newFiles = await step?.run("createOrUpdateFiles", async () => {
        try {
          const updatedFiles = network.state.data.files || {};
          const sandbox = await getSandbox(sandboxId);
          for (const file of files) {
            await sandbox.files.write(file.path, file.content);
            updatedFiles[file.path] = file.content;
          }

          return updatedFiles;
        } catch (e) {
          return "Error: " + e;
        }
      });

      if (typeof newFiles === "object") {
        network.state.data.files = newFiles;
      }
    }
  }),
  createTool({
    name: "readFiles",
    description: "Read files from the sandbox",
    parameters: z.object({
      files: z.array(z.string()),
    }),
    handler: async ({ files }, { step }) => {
      return await step?.run("readFiles", async () => {
        try {
          const sandbox = await getSandbox(sandboxId);
          const contents = [];
          for (const file of files) {
            const content = await sandbox.files.read(file);
            contents.push({ path: file, content });
          }
          return JSON.stringify(contents);
        } catch (e) {
          return "Error: " + e;
        }
      })
    },
  })
];

export const codeAgentFunction = inngest.createFunction(
  { id: "code-agent" },
  { event: "code-agent/run" },
  async ({ event, step }) => {
    console.log("[DEBUG] Starting code-agent function");
    console.log("[DEBUG] Event data:", JSON.stringify(event.data));
    console.log("[DEBUG] E2B_API_KEY present:", !!process.env.E2B_API_KEY);
    console.log("[DEBUG] AI_GATEWAY_API_KEY present:", !!process.env.AI_GATEWAY_API_KEY);
    
    // Get project to check if framework is already set
    const project = await step.run("get-project", async () => {
      return await prisma.project.findUnique({
        where: { id: event.data.projectId },
      });
    });

    let selectedFramework: Framework = project?.framework?.toLowerCase() as Framework || 'nextjs';

    // If project doesn't have a framework set, use framework selector
    if (!project?.framework) {
      console.log("[DEBUG] No framework set, running framework selector...");
      
      const frameworkSelectorAgent = createAgent({
        name: "framework-selector",
        description: "Determines the best framework for the user's request",
        system: FRAMEWORK_SELECTOR_PROMPT,
        model: openai({
          model: "google/gemini-2.5-flash-lite",
          apiKey: process.env.AI_GATEWAY_API_KEY!,
          baseUrl: process.env.AI_GATEWAY_BASE_URL || "https://ai-gateway.vercel.sh/v1",
        }),
      });

      const frameworkResult = await frameworkSelectorAgent.run(event.data.value);
      const frameworkOutput = frameworkResult.output[0];
      
      if (frameworkOutput.type === "text") {
        const detectedFramework = (typeof frameworkOutput.content === "string" 
          ? frameworkOutput.content 
          : frameworkOutput.content.map((c) => c.text).join("")).trim().toLowerCase();
        
        console.log("[DEBUG] Framework selector output:", detectedFramework);
        
        if (['nextjs', 'angular', 'react', 'vue', 'svelte'].includes(detectedFramework)) {
          selectedFramework = detectedFramework as Framework;
        }
      }
      
      console.log("[DEBUG] Selected framework:", selectedFramework);
      
      // Update project with selected framework
      await step.run("update-project-framework", async () => {
        return await prisma.project.update({
          where: { id: event.data.projectId },
          data: { framework: toPrismaFramework(selectedFramework) },
        });
      });
    } else {
      console.log("[DEBUG] Using existing framework:", selectedFramework);
    }
    
    const sandboxId = await step.run("get-sandbox-id", async () => {
      console.log("[DEBUG] Creating E2B sandbox for framework:", selectedFramework);
      const template = getE2BTemplate(selectedFramework);
      
      try {
        let sandbox;
        try {
          console.log("[DEBUG] Attempting to create sandbox with template:", template);
          sandbox = await Sandbox.create(template, {
            apiKey: process.env.E2B_API_KEY,
          });
        } catch {
          // Fallback to default zapdev template if framework-specific doesn't exist
          console.log("[DEBUG] Framework template not found, using default 'zapdev' template");
          sandbox = await Sandbox.create("zapdev", {
            apiKey: process.env.E2B_API_KEY,
          });
          // Fallback framework to nextjs if template doesn't exist
          selectedFramework = 'nextjs';
        }
        
        console.log("[DEBUG] Sandbox created successfully:", sandbox.sandboxId);
        await sandbox.setTimeout(SANDBOX_TIMEOUT);
        return sandbox.sandboxId;
      } catch (error) {
        console.error("[ERROR] Failed to create E2B sandbox:", error);
        const errorMessage = error instanceof Error ? error.message : String(error);
        throw new Error(`E2B sandbox creation failed: ${errorMessage}`);
      }
    });

    const previousMessages = await step.run("get-previous-messages", async () => {
      console.log("[DEBUG] Fetching previous messages for project:", event.data.projectId);
      const formattedMessages: Message[] = [];

      try {
        const messages = await prisma.message.findMany({
          where: {
            projectId: event.data.projectId,
          },
          orderBy: {
            createdAt: "desc",
          },
          take: 5,
        });
        
        console.log("[DEBUG] Found", messages.length, "previous messages");

        for (const message of messages) {
          formattedMessages.push({
            type: "text",
            role: message.role === "ASSISTANT" ? "assistant" : "user",
            content: message.content,
          })
        }

        return formattedMessages.reverse();
      } catch (error) {
        console.error("[ERROR] Failed to fetch previous messages:", error);
        return [];
      }
    });

    const scrapedContexts = await step.run("scrape-url-context", async () => {
      try {
        const urls = extractUrls(event.data.value ?? "").slice(0, 2);

        if (urls.length === 0) {
          return [] as ScrapedContent[];
        }

        console.log("[DEBUG] Found URLs in input:", urls);

        const results: ScrapedContent[] = [];

        for (const url of urls) {
          const scraped = await scrapeUrl(url);

          if (scraped) {
            results.push(scraped);
          }
        }

        return results;
      } catch (error) {
        console.error("[ERROR] Failed to scrape URLs", error);
        return [] as ScrapedContent[];
      }
    });

    const contextMessages: Message[] = (scrapedContexts ?? []).map((context) => ({
      type: "text",
      role: "system",
      content: `Scraped context from ${context.url}:\n${context.content}`,
    }));

    const initialMessages = [...contextMessages, ...previousMessages];

    const state = createState<AgentState>(
      {
        summary: "",
        files: {},
        selectedFramework,
      },
      {
        messages: initialMessages,
      },
    );

    const frameworkPrompt = getFrameworkPrompt(selectedFramework);
    console.log("[DEBUG] Using prompt for framework:", selectedFramework);

    const codeAgent = createAgent<AgentState>({
      name: `${selectedFramework}-code-agent`,
      description: `An expert ${selectedFramework} coding agent`,
      system: frameworkPrompt,
      model: openai({
        model: "zai/glm-4.6",
        apiKey: process.env.AI_GATEWAY_API_KEY!,
        baseUrl: process.env.AI_GATEWAY_BASE_URL || "https://ai-gateway.vercel.sh/v1",
        defaultParameters: {
          temperature: 0.1,
        },
      }),
      tools: createCodeAgentTools(sandboxId),
      lifecycle: {
        onResponse: async ({ result, network }) => {
          const lastAssistantMessageText =
            lastAssistantTextMessageContent(result);

          if (lastAssistantMessageText && network) {
            if (lastAssistantMessageText.includes("<task_summary>")) {
              network.state.data.summary = lastAssistantMessageText;
            }
          }

          return result;
        },
      },
    });

    const network = createNetwork<AgentState>({
      name: "coding-agent-network",
      agents: [codeAgent],
      maxIter: 15,
      defaultState: state,
      router: async ({ network }) => {
        const summary = network.state.data.summary;

        if (summary) {
          return;
        }

        return codeAgent;
      },
    });

    console.log("[DEBUG] Running network with input:", event.data.value);
    let result = await network.run(event.data.value, { state });

    let autoFixAttempts = 0;
    let lastAssistantMessage = getLastAssistantMessage(result);

    while (
      autoFixAttempts < AUTO_FIX_MAX_ATTEMPTS &&
      shouldTriggerAutoFix(lastAssistantMessage)
    ) {
      autoFixAttempts += 1;
      const errorDetails = lastAssistantMessage ?? "No error details provided.";

      console.log(
        `\n[DEBUG] Auto-fix triggered (attempt ${autoFixAttempts}). Last assistant message indicated an error.\n${errorDetails}\n`
      );

      result = await network.run(
        `The previous attempt encountered an error and must be corrected immediately.\n\nError details:\n${errorDetails}\n\nIdentify the root cause, apply the fix, rerun any required steps, and provide an updated summary and file list.`,
        { state: result.state }
      );

      lastAssistantMessage = getLastAssistantMessage(result);
    }

    console.log("[DEBUG] Network run complete. Summary:", result.state.data.summary ? "Present" : "Missing");
    console.log("[DEBUG] Files generated:", Object.keys(result.state.data.files || {}).length);

    const fragmentTitleGenerator = createAgent({
      name: "fragment-title-generator",
      description: "A fragment title generator",
      system: FRAGMENT_TITLE_PROMPT,
      model: openai({
        model: "google/gemini-2.5-flash-lite",
        apiKey: process.env.AI_GATEWAY_API_KEY!,
        baseUrl: process.env.AI_GATEWAY_BASE_URL || "https://ai-gateway.vercel.sh/v1",
      }),
    })

    const responseGenerator = createAgent({
      name: "response-generator",
      description: "A response generator",
      system: RESPONSE_PROMPT,
      model: openai({
        model: "google/gemini-2.5-flash-lite",
        apiKey: process.env.AI_GATEWAY_API_KEY!,
        baseUrl: process.env.AI_GATEWAY_BASE_URL || "https://ai-gateway.vercel.sh/v1",
      }),
    });

    const { 
      output: fragmentTitleOuput
    } = await fragmentTitleGenerator.run(result.state.data.summary);
    const { 
      output: responseOutput
    } = await responseGenerator.run(result.state.data.summary);

    const isError =
      !result.state.data.summary ||
      Object.keys(result.state.data.files || {}).length === 0;

    const sandboxUrl = await step.run("get-sandbox-url", async () => {
      const sandbox = await getSandbox(sandboxId);
      const port = getFrameworkPort(selectedFramework);
      const host = sandbox.getHost(port);
      return `https://${host}`;
    });

    await step.run("save-result", async () => {
      if (isError) {
        return await prisma.message.create({
          data: {
            projectId: event.data.projectId,
            content: "Something went wrong. Please try again.",
            role: "ASSISTANT",
            type: "ERROR",
          },
        });
      }

      return await prisma.message.create({
        data: {
          projectId: event.data.projectId,
          content: parseAgentOutput(responseOutput),
          role: "ASSISTANT",
          type: "RESULT",
          fragment: {
            create: {
              sandboxId: sandboxId,
              sandboxUrl: sandboxUrl,
              title: parseAgentOutput(fragmentTitleOuput),
              files: result.state.data.files,
              framework: toPrismaFramework(selectedFramework),
            },
          },
        },
      })
    });

    return {
      url: sandboxUrl,
      title: "Fragment",
      files: result.state.data.files,
      summary: result.state.data.summary,
    };
  },
);

export const sandboxTransferFunction = inngest.createFunction(
  { id: "sandbox-transfer" },
  { event: "sandbox-transfer/run" },
  async ({ event, step }) => {
    console.log("[DEBUG] Starting sandbox transfer function");
    console.log("[DEBUG] Event data:", JSON.stringify(event.data));

    const fragment = await step.run("get-fragment", async () => {
      return await prisma.fragment.findUnique({
        where: { id: event.data.fragmentId },
      });
    });

    if (!fragment) {
      throw new Error("Fragment not found");
    }

    const fragmentFramework = (fragment.framework?.toLowerCase() || 'nextjs') as Framework;
    const template = getE2BTemplate(fragmentFramework);

    const newSandboxId = await step.run("create-new-sandbox", async () => {
      console.log("[DEBUG] Creating new E2B sandbox for transfer with framework:", fragmentFramework);

      try {
        let sandbox;
        try {
          console.log("[DEBUG] Attempting to create sandbox with template:", template);
          sandbox = await Sandbox.create(template, {
            apiKey: process.env.E2B_API_KEY,
          });
        } catch {
          console.log("[DEBUG] Template not found, using default 'zapdev' template");
          sandbox = await Sandbox.create("zapdev", {
            apiKey: process.env.E2B_API_KEY,
          });
        }

        console.log("[DEBUG] New sandbox created successfully:", sandbox.sandboxId);
        await sandbox.setTimeout(SANDBOX_TIMEOUT);
        return sandbox.sandboxId;
      } catch (error) {
        console.error("[ERROR] Failed to create new E2B sandbox:", error);
        const errorMessage = error instanceof Error ? error.message : String(error);
        throw new Error(`E2B sandbox creation failed: ${errorMessage}`);
      }
    });

    await step.run("transfer-files", async () => {
      console.log("[DEBUG] Transferring files to new sandbox...");

      try {
        const sandbox = await getSandbox(newSandboxId);
        const files = fragment.files as { [path: string]: string };

        for (const [path, content] of Object.entries(files)) {
          await sandbox.files.write(path, content);
        }

        console.log("[DEBUG] Successfully transferred", Object.keys(files).length, "files");
      } catch (error) {
        console.error("[ERROR] Failed to transfer files:", error);
        throw error;
      }
    });

    const newSandboxUrl = await step.run("get-new-sandbox-url", async () => {
      const sandbox = await getSandbox(newSandboxId);
      const port = getFrameworkPort(fragmentFramework);
      const host = sandbox.getHost(port);
      return `https://${host}`;
    });

    await step.run("update-fragment", async () => {
      return await prisma.fragment.update({
        where: { id: event.data.fragmentId },
        data: {
          sandboxId: newSandboxId,
          sandboxUrl: newSandboxUrl,
        },
      });
    });

    console.log("[DEBUG] Sandbox transfer complete. New URL:", newSandboxUrl);

    return {
      sandboxId: newSandboxId,
      sandboxUrl: newSandboxUrl,
    };
  },
);<|MERGE_RESOLUTION|>--- conflicted
+++ resolved
@@ -4,10 +4,7 @@
 import { Framework as PrismaFramework } from "@/generated/prisma";
 
 import { prisma } from "@/lib/db";
-<<<<<<< HEAD
 import { scrapeUrl, type ScrapedContent } from "@/lib/firecrawl";
-import { FRAGMENT_TITLE_PROMPT, PROMPT, RESPONSE_PROMPT } from "@/prompt";
-=======
 import {
   FRAGMENT_TITLE_PROMPT,
   RESPONSE_PROMPT,
@@ -18,7 +15,6 @@
   VUE_PROMPT,
   SVELTE_PROMPT,
 } from "@/prompt";
->>>>>>> d16fea3e
 
 import { inngest } from "./client";
 import { SANDBOX_TIMEOUT, type Framework, type AgentState } from "./types";
