--- conflicted
+++ resolved
@@ -24,98 +24,52 @@
 const queryClient = new QueryClient();
 
 const App = () => (
-<<<<<<< HEAD
-  <AuthErrorBoundary>
-    <UserSync>
-      <AuthWrapper>
-=======
   <ConvexProviderWithClerk client={convex} useAuth={useAuth}>
     <AuthErrorBoundary>
->>>>>>> 7e3e7298
-      <trpc.Provider client={trpcClient} queryClient={queryClient}>
-      <QueryClientProvider client={queryClient}>
-        <TooltipProvider>
-          <div className="min-h-screen bg-background">
-            <Toaster />
-            <Sonner />
-            <BrowserRouter>
-              <Routes>
-<<<<<<< HEAD
-=======
-                {/* Public routes - no auth required */}
->>>>>>> 7e3e7298
-                <Route path="/" element={<Index />} />
-                <Route path="/auth/callback" element={<AuthCallback />} />
-                <Route path="/pricing" element={<Pricing />} />
-                <Route path="/checkout" element={<CheckoutPage />} />
-<<<<<<< HEAD
-                <Route path="/chat" element={
-                  <AuthGuard>
-                    <Chat />
-                  </AuthGuard>
-                } />
-                <Route path="/settings" element={
-                  <AuthGuard>
-                    <Settings />
-                  </AuthGuard>
-                } />
-                <Route
-                  path="/success"
-                  element={
-                    <AuthGuard>
-                      <Success />
-                    </AuthGuard>
-                  }
-                />
-                <Route path="/terms" element={<TermsOfService />} />
-                <Route path="/privacy" element={<PrivacyPolicy />} />
-=======
-                <Route path="/terms" element={<TermsOfService />} />
-                <Route path="/privacy" element={<PrivacyPolicy />} />
-                
-                {/* Protected routes - auth required */}
-                <Route path="/chat" element={
-                  <UserSync>
-                    <AuthWrapper>
-                      <AuthGuard>
-                        <Chat />
-                      </AuthGuard>
-                    </AuthWrapper>
-                  </UserSync>
-                } />
-                <Route path="/settings" element={
-                  <UserSync>
-                    <AuthWrapper>
-                      <AuthGuard>
-                        <Settings />
-                      </AuthGuard>
-                    </AuthWrapper>
-                  </UserSync>
-                } />
-                <Route path="/success" element={
-                  <UserSync>
-                    <AuthWrapper>
-                      <AuthGuard>
-                        <Success />
-                      </AuthGuard>
-                    </AuthWrapper>
-                  </UserSync>
-                } />
->>>>>>> 7e3e7298
-              </Routes>
-            </BrowserRouter>
-          </div>
-        </TooltipProvider>
-      </QueryClientProvider>
-      </trpc.Provider>
-<<<<<<< HEAD
-      </AuthWrapper>
-    </UserSync>
-  </AuthErrorBoundary>
-=======
+      <UserSync>
+        <AuthWrapper>
+          <trpc.Provider client={trpcClient} queryClient={queryClient}>
+            <QueryClientProvider client={queryClient}>
+              <TooltipProvider>
+                <div className="min-h-screen bg-background">
+                  <Toaster />
+                  <Sonner />
+                  <BrowserRouter>
+                    <Routes>
+                      {/* Public routes - no auth required */}
+                      <Route path="/" element={<Index />} />
+                      <Route path="/auth/callback" element={<AuthCallback />} />
+                      <Route path="/pricing" element={<Pricing />} />
+                      <Route path="/checkout" element={<CheckoutPage />} />
+                      <Route path="/terms" element={<TermsOfService />} />
+                      <Route path="/privacy" element={<PrivacyPolicy />} />
+                      
+                      {/* Protected routes - auth required */}
+                      <Route path="/chat" element={
+                        <AuthGuard>
+                          <Chat />
+                        </AuthGuard>
+                      } />
+                      <Route path="/settings" element={
+                        <AuthGuard>
+                          <Settings />
+                        </AuthGuard>
+                      } />
+                      <Route path="/success" element={
+                        <AuthGuard>
+                          <Success />
+                        </AuthGuard>
+                      } />
+                    </Routes>
+                  </BrowserRouter>
+                </div>
+              </TooltipProvider>
+            </QueryClientProvider>
+          </trpc.Provider>
+        </AuthWrapper>
+      </UserSync>
     </AuthErrorBoundary>
   </ConvexProviderWithClerk>
->>>>>>> 7e3e7298
 );
 
 export default App;